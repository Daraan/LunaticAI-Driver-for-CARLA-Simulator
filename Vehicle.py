from cmath import sqrt

import carla
from carla import Vector3D
<<<<<<< HEAD

def calculateDistance(location1, location2):
    return sqrt(
        (location1.x ** 2 - location2.x ** 2) +
        (location1.y ** 2 - location2.y ** 2) +
        (location1.z ** 2 - location2.z ** 2)
    ).real

=======
>>>>>>> e16a2cc3

class Vehicle:
    # TODO would be nice if we could derive this from carla.Vehicle
    # should be able to use some functions directly without using functions for all

    instances : list = [] # for easier destruction later

    def __init__(self, world, make=""):
        self.actor = None
        self.world = world
        self.control = carla.VehicleControl()
        blueprint_library = world.get_blueprint_library()
        if isinstance(make, carla.ActorBlueprint):
            self.actorBlueprint = make
        else:
            self.actorBlueprint = blueprint_library.filter(make)[0]
        Vehicle.instances.append(self) # access all instances over the class
<<<<<<< HEAD

    def __eq__(self, other):
        return not (
                self.getLocation().x != other.getLocation().x
                or self.getLocation().y != other.getLocation().y
                or self.getLocation().z != other.getLocation().z
        )
=======
>>>>>>> e16a2cc3

    def spawn(self, transform):
        self.actor = self.world.spawn_actor(self.actorBlueprint, transform)
        self.actor.apply_control(self.control)

    def focusCamera(self):
        self.world.get_spectator().set_transform(self.actor.get_transform())

    def setThrottle(self, value):
        self.control.brake = 0
        self.control.throttle = value
        self.actor.apply_control(self.control)

    def setVelocity(self, speed : Vector3D =3):
        if not isinstance(speed, Vector3D):
            self.actor.enable_constant_velocity(Vector3D(x=speed))
        else:
            self.actor.enable_constant_velocity(speed)

    def setBrake(self, value):
        self.control.throttle = 0
        self.control.brake = value
        self.actor.apply_control(self.control)

    def setSteering(self, value):
        self.control.steer = value
        self.actor.apply_control(self.control)

    def setHandbrake(self, value):
        self.control.hand_brake = value
        self.actor.apply_control(self.control)

    def getLocation(self):
        return self.actor.get_transform().location

    def findCarBehind(self, vehicles: []):
        closestCar = None
        for car in vehicles:
            if (
                    car != self
                    and self.getLocation().y < car.getLocation().y
                    and (closestCar is None or car.getLocation().y < closestCar.getLocation().y)
            ):
                closestCar = car

        return closestCar

    def findCarAhead(self, vehicles: []):
        closestCar = None
        for car in vehicles:
            if (
                    car != self
                    and car.getLocation().y > self.getLocation().y
                    and (closestCar is None or car.getLocation().y < closestCar.getLocation().y)
            ):
                closestCar = car

        return closestCar

    def distanceToCarAhead(self, vehicles: []):
        vehicleAhead = self.findCarAhead(vehicles)
        if vehicleAhead is None:
            return None
        locationAhead = vehicleAhead.actor.get_transform().location

        return calculateDistance(self.getLocation(), locationAhead)

    def distanceToCarBehind(self, vehicles: []):
        vehicleBehind = self.findCarBehind(vehicles)
        if vehicleBehind is None:
            return None
        locationBehind = vehicleBehind.actor.get_transform().location

        return calculateDistance(self.getLocation(), locationBehind)<|MERGE_RESOLUTION|>--- conflicted
+++ resolved
@@ -2,7 +2,6 @@
 
 import carla
 from carla import Vector3D
-<<<<<<< HEAD
 
 def calculateDistance(location1, location2):
     return sqrt(
@@ -11,8 +10,7 @@
         (location1.z ** 2 - location2.z ** 2)
     ).real
 
-=======
->>>>>>> e16a2cc3
+from carla import Vector3D
 
 class Vehicle:
     # TODO would be nice if we could derive this from carla.Vehicle
@@ -30,7 +28,6 @@
         else:
             self.actorBlueprint = blueprint_library.filter(make)[0]
         Vehicle.instances.append(self) # access all instances over the class
-<<<<<<< HEAD
 
     def __eq__(self, other):
         return not (
@@ -38,8 +35,6 @@
                 or self.getLocation().y != other.getLocation().y
                 or self.getLocation().z != other.getLocation().z
         )
-=======
->>>>>>> e16a2cc3
 
     def spawn(self, transform):
         self.actor = self.world.spawn_actor(self.actorBlueprint, transform)
