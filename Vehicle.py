--- conflicted
+++ resolved
@@ -1,8 +1,4 @@
-<<<<<<< HEAD
 from cmath import sqrt
-=======
-from math import sqrt
->>>>>>> 5b11ff18
 
 import carla
 from carla import Vector3D
@@ -14,17 +10,7 @@
         (location1.z ** 2 - location2.z ** 2)
     ).real
 
-<<<<<<< HEAD
 from carla import Vector3D
-=======
-def calculateDistance(location1, location2):
-    return sqrt(
-        (location1.x ** 2 - location2.x ** 2) +
-        (location1.y ** 2 - location2.y ** 2) +
-        (location1.z ** 2 - location2.z ** 2)
-    ).real
-
->>>>>>> 5b11ff18
 
 class Vehicle:
     # TODO would be nice if we could derive this from carla.Vehicle
@@ -50,12 +36,6 @@
                 or self.getLocation().z != other.getLocation().z
         )
 
-    def __eq__(self, other):
-        return not (
-                self.getLocation().x != other.getLocation().x
-                or self.getLocation().y != other.getLocation().y
-                or self.getLocation().z != other.getLocation().z
-        )
 
     def spawn(self, transform):
         self.actor = self.world.spawn_actor(self.actorBlueprint, transform)
@@ -96,13 +76,8 @@
         for car in vehicles:
             if (
                     car != self
-<<<<<<< HEAD
                     and self.getLocation().y < car.getLocation().y
                     and (closestCar is None or car.getLocation().y < closestCar.getLocation().y)
-=======
-                    and self.getLocation().x < car.getLocation().x
-                    and (closestCar is None or car.getLocation().x < closestCar.getLocation().x)
->>>>>>> 5b11ff18
             ):
                 closestCar = car
 
@@ -113,13 +88,8 @@
         for car in vehicles:
             if (
                     car != self
-<<<<<<< HEAD
                     and car.getLocation().y > self.getLocation().y
                     and (closestCar is None or car.getLocation().y < closestCar.getLocation().y)
-=======
-                    and car.getLocation().x > self.getLocation().x
-                    and (closestCar is None or car.getLocation().x < closestCar.getLocation().x)
->>>>>>> 5b11ff18
             ):
                 closestCar = car
 
@@ -139,16 +109,4 @@
             return None
         locationBehind = vehicleBehind.actor.get_transform().location
 
-<<<<<<< HEAD
-        return calculateDistance(self.getLocation(), locationBehind)
-=======
-        return calculateDistance(self.getLocation(), locationBehind)
-
-
-    def drive(self, carList):
-        print(self.distanceToCarBehind(carList), self.distanceToCarAhead(carList))
-        while(True):
-            carBehind = self.distanceToCarBehind(carList)
-            carAhead = self.distanceToCarAhead(carList)
-            self.setThrottle(2*(2-carAhead))
->>>>>>> 5b11ff18
+        return calculateDistance(self.getLocation(), locationBehind)