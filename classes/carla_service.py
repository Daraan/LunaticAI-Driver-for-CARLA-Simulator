--- conflicted
+++ resolved
@@ -9,15 +9,10 @@
         self.client = carla.Client(ip, port)
         self.client.set_timeout(10.0)
         self.vehicleList = []
-<<<<<<< HEAD
-        if worldName:
-            self.client.load_world(worldName)
-=======
         if self.client.get_world().get_map().name != "Carla/Maps/" + worldName:
             self.client.load_world(worldName)
         else:
             log("skipped loading world, already loaded")
->>>>>>> 66c7fdf2
         self.world = self.client.get_world()
 
     def createCar(self, model):
