--- conflicted
+++ resolved
@@ -84,12 +84,8 @@
             self.name = evaluation_function.__name__
         else:
             self.name = str(evaluation_function)
-<<<<<<< HEAD
-        self.actions = {}
-=======
         self.use_self = use_self
         self.actions = self.actions.copy()
->>>>>>> afd82bbb
 
     def __call__(self, ctx: "Context | Rule", *args, **kwargs) -> Hashable:
         """
@@ -103,8 +99,6 @@
         except Exception:
             print(f"ERROR: in rule {self.name} with function {self.evaluation_function}")
             raise
-<<<<<<< HEAD
-=======
         # Handle function vs. method
         if not isinstance(ctx, Context):
             ctx = args[0]
@@ -112,7 +106,6 @@
         ctx.rule_result = rule_result
         if self.truthy:
             return bool(rule_result)
->>>>>>> afd82bbb
         assert isinstance(rule_result, Hashable), f"evaluation_function must return a hashable type, not {type(rule_result)}"
         return rule_result
     
