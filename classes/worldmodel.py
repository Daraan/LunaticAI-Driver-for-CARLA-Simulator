# Official Example from examples/automatic-control.py
# NOTE it might has to use synchonous_mode
from collections.abc import Mapping
import os
import sys
from typing import Any, ClassVar, Dict, List, Optional, Union, cast as assure_type, TYPE_CHECKING
import weakref

import numpy as np
from omegaconf import DictConfig, OmegaConf
import pygame

import carla
import numpy.random as random
from agents.tools.config_creation import AgentConfig
from agents.tools.lunatic_agent_tools import AgentDoneException, ContinueLoopException
from classes.HUD import HUD

from classes.camera_manager import CameraManager
from classes.carla_originals.sensors import CollisionSensor, GnssSensor, IMUSensor, LaneInvasionSensor, RadarSensor

from classes.rule import Rule
from classes.rss_sensor import RssSensor, AD_RSS_AVAILABLE
from classes.rss_visualization import RssUnstructuredSceneVisualizer, RssBoundingBoxVisualizer
from classes.keyboard_controls import RSSKeyboardControl
from data_gathering.information_manager import InformationManager

if TYPE_CHECKING:
    from agents.tools.config_creation import LunaticAgentSettings, LaunchConfig
    from agents.lunatic_agent import LunaticAgent
    from classes._custom_sensor import CustomSensor

from classes.HUD import get_actor_display_name
from launch_tools.blueprint_helpers import get_actor_blueprints
from launch_tools import carla_service
from agents.tools.logging import logger

from launch_tools import CarlaDataProvider

class AccessCarlaDataProviderMixin:
    """Mixin class that delegates to CarlaDataProvider if available to keep in Sync."""
    
    if CarlaDataProvider is not None:
        @property
        def client(self) -> carla.Client:
            return CarlaDataProvider.get_client()
        
        @client.setter
        def client(self, value: carla.Client):
            CarlaDataProvider.set_client(value)
        
        @property
        def world(self) -> carla.World:
            return CarlaDataProvider.get_world()
        
        @world.setter
        def world(self, value: carla.World):
            CarlaDataProvider.set_world(value)
        
        @property
        def map(self) -> carla.Map:
            return CarlaDataProvider.get_map()
        
        @map.setter
        def map(self, value: carla.Map):
            if CarlaDataProvider.get_map() != value:
                raise ValueError("CarlaDataProvider.get_map() and passed map are not the same.")
            # Do nothing as map is set when using get_map or set_world
    else:
        __client: carla.Client = None # type: ignore
        __map: carla.Map = None  # type: ignore
        __world: carla.World = None # type: ignore
        
        @property
        def client(self) -> carla.Client:
            return AccessCarlaDataProviderMixin.__client
        
        @client.setter
        def client(self, value: carla.Client):
            AccessCarlaDataProviderMixin.__client = value
            
        @property
        def world(self) -> carla.World:
            return AccessCarlaDataProviderMixin.__world
        
        @world.setter
        def world(self, value: carla.World):
            AccessCarlaDataProviderMixin.__world = value
            
        @property
        def map(self) -> carla.Map:
            return AccessCarlaDataProviderMixin.__map
        
        @map.setter
        def map(self, value: carla.Map):
            AccessCarlaDataProviderMixin.__map = value

# ==============================================================================
# -- Game Framework ---------------------------------------------------------------
# ==============================================================================

class GameFramework(AccessCarlaDataProviderMixin, CarlaDataProvider):
    clock : ClassVar[pygame.time.Clock]
    display : ClassVar[pygame.Surface]
    controller: "weakref.proxy[RSSKeyboardControl]" # TODO: is proxy a good idea, must be set bound outside
    
    # ----- Init Functions -----
    
    # Hydra Tools
    # TODO: this could be some launch_tools MixinClass
    @staticmethod
    def initialize_hydra(config_dir: str="./conf", config_name: str="launch_config", version_base=None, *, job_name="LunaticAgentJob") -> "LaunchConfig":
        """
        Use this function only if no hydra.main is available.
        
        Usage:
            args = GameFramework.initialize_hydra(config_dir=<abs_path_of_conf>, config_name="launch_config")
            game_framework = GameFramework(args)
        """
        config_dir = os.path.abspath(config_dir)
        from hydra import initialize_config_dir
        # Not save-guarding this against multiple calls, expose the hydra error
        # todo: low-prio check if config dir and the other parameters are the same.
        initialize_config_dir(version_base=version_base, 
                                        config_dir=config_dir, 
                                        job_name=job_name)
        GameFramework.__hydra_initialized = True
        return GameFramework.load_hydra_config(config_name)
    
    @staticmethod
    def load_hydra_config(config_name: str="launch_config") -> "LaunchConfig":
        from hydra import compose
        return compose(config_name=config_name)
    
    # 
    
    def __init__(self, args: "LaunchConfig", config=None, timeout=10.0, worker_threads:int=0, *, map_layers=carla.MapLayer.All):
        if args.seed:
            random.seed(args.seed)
            np.random.seed(args.seed)
        self._args = args
        self.world_settings = self.init_carla(args, timeout, worker_threads, map_layers=map_layers)
        self.clock, self.display = self.init_pygame(args)

        self.config = config
        self.agent = None
        self.world_model = None
        self.controller = None
        
        self.debug = self.world.debug
        self.continue_loop = True
        
        self.cooldown_framework = Rule.CooldownFramework() # used in context manager. # NOTE: Currently can be constant
        
    @staticmethod
    def init_pygame(args):
        pygame.init()
        pygame.font.init()
        clock = pygame.time.Clock()
        display = pygame.display.set_mode(
            (args.width, args.height),
            pygame.HWSURFACE | pygame.DOUBLEBUF)
        return clock, display
    
    def init_carla(self, args: "LaunchConfig", timeout=10.0, worker_threads:int=0, *, map_layers=carla.MapLayer.All):
        client, world, world_map = carla_service.initialize_carla(args.map, args.host, args.port, timeout=timeout, worker_threads=worker_threads, map_layers=map_layers)
        
        world_settings = self.world.get_settings()
        # Apply world settings
        if args.sync is not None: # Else let this be handled by someone else
            if args.sync:
                logger.debug("Using synchronous mode.")
                # apply synchronous mode if wanted
                world_settings.synchronous_mode = True
                world_settings.fixed_delta_seconds = 1/args.fps # 0.05
                self.world.apply_settings(world_settings)
            else:
                logger.debug("Using asynchronous mode.")
                world_settings.synchronous_mode = False
            world.apply_settings(world_settings)
        print("World Settings:", world_settings)
        CarlaDataProvider._sync_flag = world_settings.synchronous_mode
        return world_settings
    
    def init_traffic_manager(self, port=8000) -> carla.TrafficManager:
        traffic_manager = self.client.get_trafficmanager(port)
        if self._args.sync:
            traffic_manager.set_synchronous_mode(True)
        traffic_manager.set_hybrid_physics_mode(True) # Note default 50m
        traffic_manager.set_hybrid_physics_radius(50.0) # TODO: make a config variable
        return traffic_manager
    
    def init_agent_and_interface(self, ego, agent_class:"LunaticAgent", config:"LunaticAgentSettings"=None, overwrites:Optional[Dict[str, Any]]=None):
        self.agent, self.world_model, self.global_planner = agent_class.create_world_and_agent(ego, self.world, self._args, config=config, overwrites=overwrites)
        self.config = self.agent.config
        controller = self.make_controller(self.world_model, RSSKeyboardControl, start_in_autopilot=False) # Note: stores weakref to controller
        self.world_model.game_framework = weakref.proxy(self)
        return self.agent, self.world_model, self.global_planner, controller
    
    def make_world_model(self, config:"LunaticAgentSettings", player:carla.Vehicle = None, map_inst:Optional[carla.Map]=None):
        self.world_model = WorldModel(config, self._args, player=player)
        self.world_model.game_framework = weakref.proxy(self)
        return self.world_model
    
    def make_controller(self, world_model, controller_class=RSSKeyboardControl, **kwargs):
        controller = controller_class(world_model, config=self.config, clock=self.clock, **kwargs)
        self.controller: controller_class = weakref.proxy(controller) # note type not correct. TODO: proxy a good idea?
        return controller # NOTE: does not return the proxy object.
    
    # ----- Setters -----
    
    def set_controller(self, controller):
        self.controller = controller
    
    def set_config(self, config:DictConfig):
        self.config = config
    
    # ----- UI Functions -----
    
    def parse_rss_controller_events(self, final_controls:carla.VehicleControl):
        return self.controller.parse_events(final_controls)
    
    def render_everything(self):
        """Update render and hud"""
        self.world_model.tick(self.clock) # Note: only ticks the HUD.
        self.world_model.render(self.display, finalize=False)
        self.controller.render(self.display)
        options = OmegaConf.select(self._args, "camera.hud.data_matrix", default=None)
        if options and self.agent:
            self.agent.render_road_matrix(self.display, options)
        self.world_model.finalize_render(self.display)
        
    @staticmethod
    def skip_rest_of_loop(message="GameFrameWork.end_loop"):
        """
        Terminates the current iteration and exits the GameFramework.
        
        NOTE: It is the users responsibility to manage the agent & local planner
        before calling this function.
        
        Raises: ContinueLoopException
        """
        # TODO: add option that still allows for rss.
        raise ContinueLoopException(message)
    
    # -------- Tools --------
    
    spawn_actor = staticmethod(carla_service.spawn_actor)
    
    destroy_actors = staticmethod(carla_service.destroy_actors)
    
    # -------- Context Manager --------

    def __enter__(self):
        if self.agent is None:
            raise ValueError("Agent not initialized.")
        if self.world_model is None:
            raise ValueError("World Model not initialized.")
        if self.controller is None:
            raise ValueError("Controller not initialized.")
        
        self.clock.tick() # self.args.fps)
        frame = None
        if self._args.handle_ticks: # i.e. no scenario runner doing it for us
            if CarlaDataProvider.is_sync_mode():
                frame = self.world_model.world.tick()
            else:
                frame = self.world_model.world.wait_for_tick().frame
            CarlaDataProvider.on_carla_tick()

        if CarlaDataProvider.is_sync_mode():
            # We do this only in sync mode as frames could pass between gathering this information
            # and an agent calling InformationManager.tick(), which in turn calls global_tick
            # with possibly a DIFFERENT frame wasting computation.
            if frame is None:
                frame = self.get_world().get_snapshot().frame
            InformationManager.global_tick(frame)
        return self

    def __exit__(self, exc_type, exc_val, exc_tb):
        self.cooldown_framework.__exit__(exc_type, exc_val, exc_tb)
        self.render_everything()
        pygame.display.flip()
        
        if isinstance(exc_val, AgentDoneException):
            self.continue_loop = False
        #elif exc_type is None or issubclass(exc_type, ContinueLoopException):
        #    pass

# ==============================================================================
# -- World ---------------------------------------------------------------
# ==============================================================================

class WorldModel(AccessCarlaDataProviderMixin, CarlaDataProvider):
    """ Class representing the surrounding environment """

    controller : Optional[RSSKeyboardControl] = None# Set when controller is created. Uses weakref.proxy
    game_framework : Optional[GameFramework] = None # Set when world created via GameFramework. Uses weakref.proxy

    @staticmethod
    def get_blueprint_library():
        return CarlaDataProvider._blueprint_library

    def __init__(self, config : "LunaticAgentSettings", args:"Union[LaunchConfig, Mapping, os.PathLike]"="./conf/launch_config.yaml", agent:"LunaticAgent" = None, *, carla_world: Optional[carla.World]=None, player: Optional[carla.Vehicle] = None, map_inst:Optional[carla.Map]=None):
        """Constructor method"""
        # Set World
        if self.world is None:
            if carla_world is None:
                raise ValueError("CarlaDataProvider not available and `carla_world` not passed.")
            self.world = carla_world
        elif carla_world is not None and self.world != carla_world:
            raise ValueError("CarlaDataProvider.get_world() and passed `carla_world` are not the same.")
        self.world_settings = self.world.get_settings()
        
        # TEMP:
        if agent:
            agent._world_model = self
        
        if self.map is not None: # if this is set accesses CarlaDataProvider
            if map_inst and self.map != map_inst:
                raise ValueError("CarlaDataProvider.get_map() and passed map_inst are not the same.")
        elif map_inst:
            if isinstance(map_inst, carla.Map):
                self.map = map_inst
            else:
                logger.warning("Warning: Ignoring the given map as it is not a 'carla.Map'")
        if self.map is None:
            try:
                self.set_world(self.world) # CDP function
            except RuntimeError as error:
                print('RuntimeError: {}'.format(error))
                print('  The server could not send the OpenDRIVE (.xodr) file:')
                print('  Make sure it exists, has the same name of your town, and is correct.')
                sys.exit(1)
        
        self._config = config
        if not isinstance(args, (Mapping, DictConfig, AgentConfig)): # TODO: should rather check for string like
            # Args is expected to be a string here
            # NOTE: This does NOT INCLUDE CLI OVERWRITES
            try:
                args = OmegaConf.load(args)
            except Exception as e:
                print("Problem with", type(args), args) 
                raise e
            args.externalActor = not (player is not None or agent is not None) # TEMP: Remove to force clean config.
        self._args : LaunchConfig = args
        
        self.hud = HUD(args.width, args.height, self.world)
        self.sync : bool = args.sync
        self.dim = (args.width, args.height)
        self.external_actor : bool = args.externalActor
        self.actor_role_name : Optional[str] = args.rolename
        self._actor_filter = args.filter
        self._actor_generation = args.generation
        self._gamma = args.camera.gamma

        # TODO: Unify with CameraManager
        self.recording = False
        self._has_recorded = False
        self._recording_dirs = []
        self.recording_frame_num = 0
        self.recording_dir_num = 0
        
        # From manual controls
        self.recording_enabled = False
        self.recording_start = 0
        
        if self.external_actor and (player is not None or agent is not None):
            raise ValueError("External actor cannot be used with player or agent.")
        if player is None and agent is not None:
            self.player = agent._vehicle
        elif player is not None and agent is not None:
            if player != agent._vehicle:
                raise ValueError("Passed `player` and `agent._vehicle` are not the same.")
            self.player = player
        else:
            self.player = player

        assert self.player is not None or self.external_actor # Note: Former optional. PLayer set in restart

        self.collision_sensor = None
        self.lane_invasion_sensor = None
        self.gnss_sensor = None
        self.imu_sensor = None   # from interactive
        self.radar_sensor = None # from interactive
        self.camera_manager = None
        
        if CarlaDataProvider:
            self._weather_presets = CarlaDataProvider.find_weather_presets()
        else:
            self._weather_presets = ["CarlaDataProvider for weather presets"] # TODO: remove and make srunner a necessary module.
        self._weather_index = 0
        self.weather = None
        
        self.actors: List[Union[carla.Actor, CustomSensor]] = []
        
        # From interactive:
        self.constant_velocity_enabled = False
        self.show_vehicle_telemetry = False
        self.doors_are_open = False
        self.current_map_layer = 0
        self.map_layer_names = [
            carla.MapLayer.NONE,
            carla.MapLayer.Buildings,
            carla.MapLayer.Decals,
            carla.MapLayer.Foliage,
            carla.MapLayer.Ground,
            carla.MapLayer.ParkedVehicles,
            carla.MapLayer.Particles,
            carla.MapLayer.Props,
            carla.MapLayer.StreetLights,
            carla.MapLayer.Walls,
            carla.MapLayer.All
        ]
        # RSS
        self.rss_sensor = None # set in restart
        self.rss_unstructured_scene_visualizer = None
        self.rss_bounding_box_visualizer = None
        
        if config.rss:
            if config.rss.enabled and not self._actor_filter.startswith("vehicle."):
                print('Error: RSS only supports vehicles as ego. Disable RSS or use a vehicle filter for the actor.')
                sys.exit(1)
            if AD_RSS_AVAILABLE and config.rss.enabled:
                self._restrictor = carla.RssRestrictor()
            else:
                self._restrictor = None
        else:
            self._restrictor = None

            logger.info("Calling WorldModel.restart()")
        self.restart()
        self._vehicle_physics = self.player.get_physics_control()
        self.world_tick_id = self.world.on_tick(self.hud.on_world_tick)

    def rss_set_road_boundaries_mode(self, road_boundaries_mode: Optional[Union[bool, "carla.RssRoadBoundariesMode"]]=None):
        # Called from KeyboardControl
        if road_boundaries_mode is None:
            road_boundaries_mode = self._config.rss.use_stay_on_road_feature
        else:
            if AD_RSS_AVAILABLE:
                self._config.rss.use_stay_on_road_feature = carla.RssRoadBoundariesMode.On if road_boundaries_mode else carla.RssRoadBoundariesMode.Off
            else:
                self._config.rss.use_stay_on_road_feature = bool(road_boundaries_mode)
        if self.rss_sensor:
            self.rss_sensor.sensor.road_boundaries_mode = carla.RssRoadBoundariesMode.On if road_boundaries_mode else carla.RssRoadBoundariesMode.Off
        else:
            print("Warning: RSS Road Boundaries Mode not set. RSS sensor not found.")

    def toggle_pause(self):
        settings = self.world.get_settings()
        self.pause_simulation(not settings.synchronous_mode)

    def pause_simulation(self, pause):
        settings = self.world.get_settings()
        if pause and not settings.synchronous_mode:
            settings.synchronous_mode = True
            settings.fixed_delta_seconds = 0.05
            self.world.apply_settings(settings)
        elif not pause and settings.synchronous_mode:
            settings.synchronous_mode = False
            settings.fixed_delta_seconds = None
            self.world.apply_settings(settings)

    @staticmethod
    def _find_external_actor(world:carla.World, role_name:str, actor_list: Optional[carla.ActorList]=None) -> Union[None, carla.Actor]:
        for actor in actor_list or world.get_actors():
            if actor.attributes.get('role_name') == role_name:
                return actor
        return None

    def _wait_for_external_actor(self, timeout=20, sleep=3) -> carla.Actor:
        import time
        self.tick_server_world() # Tick the world?
        start = time.time()
        t = start
        while t < start + timeout:
            player = self._find_external_actor(self.world, self.actor_role_name)
            if player is not None:
                return player
            logger.info("...External actor not found. Waiting to find external actor named `%s`", self.actor_role_name)
            time.sleep(sleep) # Note if on same thread, nothing will happen. Put function into thread?
            self.tick_server_world() # Tick the world?
            t = time.time()
        logger.error("External actor `%s` not found. Exiting...", self.actor_role_name)
        print("External actor `%s` not found. Exiting..." % self.actor_role_name)
        sys.exit(1)

    def restart(self):
        """Restart the world"""
        # Keep same camera config if the camera manager exists.
        # TODO: unsure if correct
        cam_index = self.camera_manager.index if self.camera_manager is not None else 0
        cam_pos_id = self.camera_manager.transform_index if self.camera_manager is not None else 0
        if self.external_actor:
            # Check whether there is already an actor with defined role name
            actor_list = self.world.get_actors() # In sync mode the actor list could be empty
            self.player = self._find_external_actor(self.world, self.actor_role_name, actor_list)
            if self.player is None:
                self.player = assure_type(carla.Vehicle, 
                                self._wait_for_external_actor(timeout=20))
            # TODO: Make this more nicer, see maybe scenario runner how to wait for spawn. Only do tick if in sync mode. Async wait.
            elif TYPE_CHECKING:
                self.player = assure_type(carla.Vehicle, self.player)
        else:
            # Get a random blueprint.
            blueprint : carla.ActorBlueprint = random.choice(get_actor_blueprints(self.world, self._actor_filter, self._actor_generation))
            blueprint.set_attribute('role_name', self.actor_role_name)
            if blueprint.has_attribute('color'):
                color = random.choice(blueprint.get_attribute('color').recommended_values)
                blueprint.set_attribute('color', color)
            # From Interactive:
            if blueprint.has_attribute('terramechanics'): # For Tire mechanics/Physics? # Todo is that needed?
                blueprint.set_attribute('terramechanics', 'true')
            if blueprint.has_attribute('driver_id'):
                driver_id = random.choice(blueprint.get_attribute('driver_id').recommended_values)
                blueprint.set_attribute('driver_id', driver_id)
            if blueprint.has_attribute('is_invincible'):
                blueprint.set_attribute('is_invincible', 'true')
            
            # TODO: Make this a config option to choose automatically.
            # set the max speed
            #if blueprint.has_attribute('speed'):
            #    self.player_max_speed = float(blueprint.get_attribute('speed').recommended_values[1])
            #    self.player_max_speed_fast = float(blueprint.get_attribute('speed').recommended_values[2])

            # Spawn the player.
            if self.player is not None:
                spawn_point = self.player.get_transform()
                spawn_point.location.z += 2.0
                spawn_point.rotation.roll = 0.0
                spawn_point.rotation.pitch = 0.0
                if self.camera_manager is not None: # TODO: Validate, remove line
                    self.destroy()
                    self.player = assure_type(carla.Vehicle, self.world.try_spawn_actor(blueprint, spawn_point))
                self.modify_vehicle_physics(self.player)
            while self.player is None:
                if not self.map.get_spawn_points():
                    print('There are no spawn points available in your map/town.')
                    print('Please add some Vehicle Spawn Point to your UE4 scene.')
                    sys.exit(1)
                spawn_points = self.map.get_spawn_points()
                spawn_point = random.choice(spawn_points) if spawn_points else carla.Transform()
                self.player = assure_type(carla.Vehicle, self.world.try_spawn_actor(blueprint, spawn_point))
                # From Interactive:
                # See: https://carla.readthedocs.io/en/latest/tuto_G_control_vehicle_physics/            
                self.show_vehicle_telemetry = False
                self.modify_vehicle_physics(self.player)

        if self.external_actor:
            ego_sensors : List[carla.Actor] = []
            for actor in self.world.get_actors():
                if actor.parent == self.player:
                    ego_sensors.append(actor)

            for ego_sensor in ego_sensors: # TODO: Why we do this
                if ego_sensor is not None:
                    ego_sensor.destroy()

        # Set up the sensors.
        self.collision_sensor = CollisionSensor(self.player, self.hud)
        self.lane_invasion_sensor = LaneInvasionSensor(self.player, self.hud)
        self.gnss_sensor = None # GnssSensor(self.player) # TODO: make it optional
        self.imu_sensor = None # IMUSensor(self.player)
        self.actors.extend([
            self.collision_sensor,
            self.lane_invasion_sensor,
        ])
        if self.gnss_sensor:
            self.actors.append(self.gnss_sensor)
        if self.imu_sensor:
            self.actors.append(self.imu_sensor)
        
        self.camera_manager = CameraManager(self.player, self.hud, self._args)
        self.camera_manager.transform_index = cam_pos_id
        self.camera_manager.set_sensor(cam_index, notify=False)
        
        actor_type = get_actor_display_name(self.player)
        self.hud.notification(actor_type)
        
        self.rss_unstructured_scene_visualizer = RssUnstructuredSceneVisualizer(self.player, self.world, self.dim, gamma_correction=self._gamma) # TODO: use args instead of gamma
        self.rss_bounding_box_visualizer = RssBoundingBoxVisualizer(self.dim, self.world, self.camera_manager.sensor)
        if AD_RSS_AVAILABLE and self._config.rss and self._config.rss.enabled:
            log_level = self._config.rss.log_level
            if not isinstance(log_level, carla.RssLogLevel):
                try:
                    if isinstance(log_level, str):
                        log_level = carla.RssLogLevel.names[log_level]
                    else:
                        log_level = carla.RssLogLevel(log_level)
                except Exception as e:
                    raise KeyError("Could not convert '%s' to RssLogLevel must be in %s" % (log_level, list(carla.RssLogLevel.names.keys()))) from e
                logger.info("Carla Log level was not a RssLogLevel")
            self.rss_sensor = RssSensor(self.player, self.world,
                                    self.rss_unstructured_scene_visualizer, self.rss_bounding_box_visualizer, self.hud.rss_state_visualizer,
                                    visualizer_mode=self._config.rss.debug_visualization_mode,
                                    log_level=log_level)
            self.rss_set_road_boundaries_mode(self._config.rss.use_stay_on_road_feature)
        else: 
            self.rss_sensor = None
        self.tick_server_world()

    def tick_server_world(self):
        if self._args.handle_ticks:
            if self.sync:
                return self.world.tick()
            return self.world.wait_for_tick()

    #def tick(self, clock):
    #    self.hud.tick(self.player, clock) # RSS example. TODO: Check which has to be used!

    def tick(self, clock):
        """Method for every tick"""
        self.hud.tick(self, clock)

    def next_weather(self, reverse=False):
        """Get next weather setting"""
        self._weather_index += -1 if reverse else 1
        self._weather_index %= len(self._weather_presets)
        preset = self._weather_presets[self._weather_index]
        self.hud.notification('Weather: %s' % preset[1])
        self.player.get_world().set_weather(preset[0])
        self.weather = preset[1]

    def next_map_layer(self, reverse=False):
        self.current_map_layer += -1 if reverse else 1
        self.current_map_layer %= len(self.map_layer_names)
        selected = self.map_layer_names[self.current_map_layer]
        self.hud.notification('LayerMap selected: %s' % selected)

    def load_map_layer(self, unload=False):
        selected = self.map_layer_names[self.current_map_layer]
        if unload:
            self.hud.notification('Unloading map layer: %s' % selected)
            self.world.unload_map_layer(selected)
        else:
            self.hud.notification('Loading map layer: %s' % selected)
            self.world.load_map_layer(selected)

    def toggle_recording(self):
        if not self.recording:
            self._has_recorded = True
            dir_name, filename = os.path.split(self._args.camera.recorder.output_path)
            try:
                dir_name_formatted = dir_name % self.recording_dir_num
            except TypeError:
                dir_name += "%04d" 
                dir_name_formatted = dir_name % self.recording_dir_num
            while os.path.exists(dir_name_formatted):
                self.recording_dir_num += 1
                dir_name_formatted = dir_name % self.recording_dir_num
            self.recording_file_format = os.path.join(dir_name, filename) # keep unformatted.
            self.recording_frame_num = 0
            os.makedirs(dir_name_formatted)
            self.hud.notification('Started recording (folder: %s)' % dir_name_formatted)
            self._recording_dirs.append(dir_name_formatted)
        else:
            dir_name_formatted = os.path.split(self.recording_file_format)[0] % self.recording_dir_num
            self.hud.notification('Recording finished (folder: %s)' % dir_name_formatted)
        
        self.recording = not self.recording
    
    def toggle_radar(self):
        if self.radar_sensor is None:
            self.radar_sensor = RadarSensor(self.player)
        elif self.radar_sensor.sensor is not None:
            self.radar_sensor.sensor.destroy()
            self.radar_sensor = None

    def modify_vehicle_physics(self, actor : carla.Vehicle):
        # If actor is not a vehicle, we cannot use the physics control
        try:
            physics_control = actor.get_physics_control()
            physics_control.use_sweep_wheel_collision = True
            actor.apply_physics_control(physics_control)
        except Exception:
            pass

    def finalize_render(self, display):
        """
        Draws the HUD and saves the image if recording is enabled.
        
        Assumes render(..., finalize=False) was called before,
        use this function if you want to render something in between.
        """
        self.hud.render(display)
        if self.recording:
            try:
                pygame.image.save(display, self.recording_file_format % (self.recording_dir_num, self.recording_frame_num))
            except Exception as e:
                logger.error("Could not save image format: `%s` % (self.recording_dir_num, self.recording_frame_num): %s", self.recording_file_format, e)
            self.recording_frame_num += 1

    def render(self, display, finalize=True):
        """
        Render world
        
        Recording should be done at the end of the render method,
        however camera_manager.render is called first to render the camera.
        
        Call with finalize=False to only render the camera.
        
        Afterwards applying other render features call `finalize_render` 
        to draw the HUD and save the image if recording is enabled.
        """
        self.camera_manager.render(display)
        self.rss_bounding_box_visualizer.render(display, self.camera_manager.current_frame)
        self.rss_unstructured_scene_visualizer.render(display)
        if finalize:
            self.finalize_render(display)

    def destroy_sensors(self): # TODO only camera_manager, should be renamed.
        """Destroy sensors"""
        if self.rss_sensor:
            self.rss_sensor.destroy()
            self.rss_sensor = None
        if self.rss_unstructured_scene_visualizer:
            self.rss_unstructured_scene_visualizer.destroy()
            self.rss_unstructured_scene_visualizer = None
        if self.camera_manager is not None:
            self.camera_manager.destroy()
            self.camera_manager = None
        if self.radar_sensor is not None:
            self.toggle_radar() # destroys it if not None

    def destroy(self, destroy_ego=False):
        """Destroys all actors"""
        # stop from ticking
        if self.world_tick_id and self.world:
            self.world.remove_on_tick(self.world_tick_id)
        self.destroy_sensors()
        if destroy_ego and not self.player in self.actors: # do not destroy external actors.
            logger.debug("Adding player to destruction list.")
            self.actors.append(self.player)
        elif not destroy_ego and self.player in self.actors:
            logger.warning("destroy_ego=False, but player is in actors list. Destroying the actor from within WorldModel.destroy.")
        
        #logger.info("to destroy %s", list(map(str, self.actors)))
        # Batch destroy in one simulation step
        real_actors: List[carla.Actor] = [actor for actor in self.actors if isinstance(actor, carla.Actor)]
        logger.info("WorldModel will destroy %d carla.Actors", len(real_actors))
        GameFramework.destroy_actors(real_actors)
        
        self.actors: List[CustomSensor] = [actor for actor in self.actors if not isinstance(actor, carla.Actor)]
        while self.actors:
            actor = self.actors.pop(0)
            if actor is not None:
                print("destroying actor: " + str(actor), end=" destroyed=")
                try:
                    actor.stop()
                except AttributeError as e:
                    logger.debug("Error with actor {}: {}", actor, e)
                try:
                    x = actor.destroy() # Non carla instances
                    print(x)
                except RuntimeError:
                    logger.warning("Could not destroy actor: " + str(actor))
        if self._args.handle_ticks and self.get_world():
            self.get_world().tick()
<<<<<<< HEAD
=======
            
        if self._has_recorded:
            from hydra.core.hydra_config import HydraConfig
            runtime_dir = HydraConfig.get().runtime.output_dir
            for dir_name_formatted in self._recording_dirs:
                dirname = os.path.split(dir_name_formatted)[1]
                os.system(f'ffmpeg -an -sn -i "{dir_name_formatted}/%08d.bmp" -framerate 1 -vcodec mpeg4 -r 60 "{os.path.join(runtime_dir, dirname)}.avi"')
                print("Recording saved in %s.avi" % os.path.join(runtime_dir, dirname))
            
>>>>>>> 92a78025
        
    def rss_check_control(self, vehicle_control : carla.VehicleControl) -> Union[carla.VehicleControl, None]:
        self.hud.original_vehicle_control = vehicle_control
        self.hud.restricted_vehicle_control = vehicle_control
        if not AD_RSS_AVAILABLE:
            return None
        
        if self.rss_sensor.log_level <= carla.RssLogLevel.warn and self.rss_sensor and self.rss_sensor.ego_dynamics_on_route and not self.rss_sensor.ego_dynamics_on_route.ego_center_within_route:
            logger.warning("RSS: Not on route! " +  str(self.rss_sensor.ego_dynamics_on_route)[:97] + "...")
        # Is there a proper response?
        rss_proper_response = self.rss_sensor.proper_response if self.rss_sensor and self.rss_sensor.response_valid else None
        if rss_proper_response:
            # adjust the controls
            proposed_vehicle_control = self._restrictor.restrict_vehicle_control(
                            vehicle_control, rss_proper_response, self.rss_sensor.ego_dynamics_on_route, self._vehicle_physics)
            self.hud.restricted_vehicle_control = proposed_vehicle_control
            self.hud.allowed_steering_ranges = self.rss_sensor.get_steering_ranges()     
            return proposed_vehicle_control
        return None<|MERGE_RESOLUTION|>--- conflicted
+++ resolved
@@ -757,8 +757,6 @@
                     logger.warning("Could not destroy actor: " + str(actor))
         if self._args.handle_ticks and self.get_world():
             self.get_world().tick()
-<<<<<<< HEAD
-=======
             
         if self._has_recorded:
             from hydra.core.hydra_config import HydraConfig
@@ -768,7 +766,6 @@
                 os.system(f'ffmpeg -an -sn -i "{dir_name_formatted}/%08d.bmp" -framerate 1 -vcodec mpeg4 -r 60 "{os.path.join(runtime_dir, dirname)}.avi"')
                 print("Recording saved in %s.avi" % os.path.join(runtime_dir, dirname))
             
->>>>>>> 92a78025
         
     def rss_check_control(self, vehicle_control : carla.VehicleControl) -> Union[carla.VehicleControl, None]:
         self.hud.original_vehicle_control = vehicle_control
