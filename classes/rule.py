from __future__ import annotations # todo: can this be removed?

from collections.abc import Mapping
from functools import partial, wraps

from classes.exceptions import DoNotEvaluateChildRules

try: # Python 3.8+
    from functools import singledispatchmethod
except ImportError:
    from launch_tools import singledispatchmethod
    
import random
import inspect
from inspect import isclass
from itertools import accumulate
from enum import IntEnum
from typing import Any, ClassVar, FrozenSet, List, Set, Tuple, Union, Iterable, Callable, Optional, Dict, Hashable, TYPE_CHECKING
from weakref import WeakSet

from omegaconf import OmegaConf

from launch_tools import CarlaDataProvider
from classes.constants import Phase
from classes.evaluation_function import EvaluationFunction, TruthyEvaluationFunction
from agents.tools.logging import logger

if TYPE_CHECKING:
    import carla
    from agents.lunatic_agent import LunaticAgent
    from agents.tools.config_creation import LunaticAgentSettings, LiveInfo


class Context(CarlaDataProvider):
    """
    Object to be passed as the first argument (instead of self) to rules, actions and evaluation functions.
    
    The `Context` class derives from the scenario runner's [`CarlaDataProvider`](https://github.com/carla-simulator/scenario_runner/blob/master/srunner/scenariomanager/carla_data_provider.py) to allow access to the world, map, etc.
    
    Note: 
        That Context.config are read-only settings for the given rule and actions with potential overwrites.
    """
    
    agent : "LunaticAgent"
    """Gives access to the agent."""
    
    config : "LunaticAgentSettings"
    """A copy of the agents config. Overwritten by the rule's settings."""
    
    evaluation_results : Dict["Phase", Hashable] # ambiguous wording, which result? here evaluation result
    action_results : Dict["Phase", Any] 
    
    control : Optional["carla.VehicleControl"]
    """Current control the agent should use. Set by execute_phase(control=...). Safeguarded to be not set to None."""
    _control : Optional["carla.VehicleControl"]
    """Current control the agent should use."""
    
    prior_result : Optional[Any] # TODO: maybe rename
    """Result of the current phase."""
    
    last_context : Optional["Context"]
    """The context object of the last tick. Used to access the last phase's results."""
    
    second_pass : bool = None
    """
    Whether or not the run_step function performs a second pass, i.e.
    after the route has been replanned.
    
    Warning: 
        The correctness should *not* be assumed. 
        The user is responsible for setting this value to True if a second pass is required.
    """

    def __init__(self, agent : "LunaticAgent", **kwargs):
        self.agent = agent
        self._control = kwargs.pop("control", None)
        self._init_arguments = kwargs
        self.evaluation_results = {}
        self.action_results = {}
        self.last_phase_evaluation_results = {}
        self.last_phase_action_results = {}
        self.__dict__.update(kwargs)

    @property
    def current_phase(self) -> "Phase":
        """Current phase the agent is in"""
        return self.agent.current_phase
    
    @property
    def control(self) -> Union["carla.VehicleControl", None]:
        """
        Control the agent currently should use. 
        
        Setting it to None directly is discouraged. 
        Use `set_control` to set it to None.
        """
        return self._control
    
    @control.setter
    def control(self, control : "carla.VehicleControl"):
        if control is None:
            raise ValueError("Context.control must not be None. To set it to None explicitly use set_control.")
        self._control = control
        
    def set_control(self, control : Optional["carla.VehicleControl"]):
        """Set the control, allows to set it to None."""
        self._control = control
    
    def end_of_phase(self): # TODO: keep or remove? unused
        self.last_phase_action_results = self.action_results.copy()
        self.last_phase_evaluation_results = self.evaluation_results.copy()
        self.evaluation_results.clear()
        self.action_results.clear()

    # Convenience function when using detect_vehicles
    from agents.tools.lunatic_agent_tools import max_detection_distance

    @property
    def live_info(self) -> "LiveInfo":
        return self.config.live_info
    
    

class RulePriority(IntEnum):
    """
    Priority of a rule. The higher a value, the higher the priority.
    Rules are sorted by their priority before being applied.
    """
    NULL = 0
    LOWEST = 1
    LOW = 2
    NORMAL = 4
    HIGH = 8
    HIGHEST = 16

@EvaluationFunction
def always_execute(ctx : Context): # pylint: disable=unused-argument
    """This is an `EvaluationFunction` that always returns True. It can be used to always execute an action."""
    return True


class _CountdownRule:

    # TODO: low prio: make cooldown dependant of tickrate or add a conversion from seconds to ticks OR make time-based
    tickrate : ClassVar[int] = NotImplemented

    DEFAULT_COOLDOWN_RESET : ClassVar[int] = 0
    """Value the cooldown is reset to when `reset_cooldown` is called without a value."""
    
    start_cooldown : ClassVar[int] = 0
    """Initial Cooldown when initialized. if >0 the rule will not be ready for the first start_cooldown ticks."""

    _instances : ClassVar[WeakSet["_CountdownRule"]] = WeakSet()
    """Keep track of all instances for the cooldowns"""
    
    _cooldown : int
    """If 0 the rule is ready to be executed."""
    
    blocked : bool = False # NOTE: not a property
    """Indicates if the rule is blocked for this tick only. Is reset to False after the tick."""

    def __init__(self, cooldown_reset_value: Optional[int] = None, enabled: bool = True):
        self._instances.add(self)
        self._cooldown = self.start_cooldown
        self.max_cooldown = cooldown_reset_value or self.DEFAULT_COOLDOWN_RESET
        self._enabled = enabled

    def is_ready(self) -> bool:
        """Group aware check if a rule is ready."""
        return self.cooldown == 0 and self.enabled and not self.blocked # Note: uses property getters. Group aware for GroupRules
    
    def reset_cooldown(self, value:Optional[int]=None):
        if value is None:
            self._cooldown = self.max_cooldown
        elif value >= 0:
            self._cooldown = int(value)
        else:
            raise ValueError("Cooldown value must be a None or a non-negative integer.")

    @property
    def cooldown(self) -> int:
        """
        Cooldown of the rule in ticks until it can be executed again after its action was executed.
        If 0 the rule is ready to be executed.
        """
        return self._cooldown
    
    @cooldown.setter
    def cooldown(self, value):
        self._cooldown = value
    
    def update_cooldown(self):
        """Update the cooldown of *this* rule."""
        if self._cooldown > 0:
            self._cooldown -= 1
    
    @classmethod
    def update_all_cooldowns(cls):
        """Updates the cooldown of *all* rules."""
        for instance in cls._instances:
            instance.update_cooldown()
            
    @classmethod
    def unblock_all_rules(cls):
        """Unblocks all rules"""
        for instance in cls._instances:
            instance.blocked = False
            
    @property
    def enabled(self) -> bool:
        """If False the rule will not be evaluated. Contrary to `blocked` it will not be reset after the tick."""
        return self._enabled
    
    @enabled.setter
    def enabled(self, value: bool):
        self._enabled = value
    
    def set_active(self, value: bool):
        """Enables or disables the rule. Contrary to `blocked` it will not be reset after the tick."""
        self._enabled = value
    
    class CooldownFramework:
        """Context manager that can reduce all cooldowns at the end of a `with` statement."""

        def __enter__(self):
            return self

        def __exit__(self, exc_type, exc_value, traceback):
            self.tick()
        
        @staticmethod
        def tick():
            Rule.update_all_cooldowns()
            Rule.unblock_all_rules()
                

class _GroupRule(_CountdownRule):
    group : Optional[str] = None # group of rules that share a cooldown
    """
    Group name of rules that should share their cooldown.
    
    None for a rule to not share its cooldown.
    """

    # first two values in the list are current and max cooldown, the third is a set of all instances
    _group_instances : ClassVar[Dict[str, List[int, int, WeakSet["_GroupRule"]]]] = {}
    """
    Dictionary of all group instances. Key is the group name. 
    
    Value is a list of the current cooldown, the max cooldown for reset and a WeakSet of all instances.
    """
    
    def __init__(self, group :Optional[str]=None, cooldown_reset_value: Optional[int] = None, enabled: bool = True):
        super().__init__(cooldown_reset_value, enabled)
        self.group = group
        if group is None:
            return
        if group not in self._group_instances:
            self._group_instances[group] = [0, self.max_cooldown, WeakSet()]
        self._group_instances[group][2].add(self) # add to weak set

    @property
    def cooldown(self) -> int:
        """
        Cooldown of the rule in ticks until it can be executed again after its action was executed.
        If 0 the rule is ready to be executed.
        """
        if self.group:
            return _GroupRule._group_instances[self.group][0]
        return super().cooldown
    
    @property
    def has_group(self) -> bool:
        return self.group is not None
    
    @cooldown.setter
    def cooldown(self, value):
        if self.group:
            _GroupRule._group_instances[self.group][0] = value
            return
        super().cooldown = value
    
    def set_my_group_cooldown(self, value: Optional[int]=None):
        """Update the cooldown of the group this rule belong to"""
        if value is None:
            self._group_instances[self.group][0] = self._group_instances[self.group][1] # set to max
        else:
            self._group_instances[self.group][0] = value

    def reset_cooldown(self, value:Optional[int]=None):
        """Reset or set the cooldown"""
        if self.group:
            self.set_my_group_cooldown(value)
        else:
            super().reset_cooldown()

    @classmethod
    def set_cooldown_of_group(cls, group: str, value: int):
        """Updates the cooldown of the specified group."""
        if group in cls._group_instances:
            cls._group_instances[group][0] = value
        else:
            raise ValueError(f"Group {group} does not exist.")

    __filter_not_ready_instances = lambda instance: instance.group is None and instance._cooldown > 0
    """Filter function to get all instances that are not ready. see `update_all_cooldowns`."""

    @classmethod
    def update_all_cooldowns(cls):
        """Globally updates the cooldown of *all* rules."""
        # Update Groups
        for instance_data in cls._group_instances.values():
            if instance_data[0] > 0:
                instance_data[0] -= 1
        for instance in filter(cls.__filter_not_ready_instances, cls._instances):
            instance._cooldown -= 1


class Rule(_GroupRule):
    _auto_init_: ClassVar[bool] = True
    """
    If set to False the automatic __init__ creation is disabled when subclassing.
    This automatic __init__ will fix parameters like `phases` and `rule` to the class.
    
    Declaring an `__init__` method in the class has the same effect as setting `_auto_init_` to False.
    
    Note:
        Using `class NewRuleType(metaclass=Rule)` equivalent to `_auto_init_=False`, but is not inherited.
    """
    
    # Indicate that no rule was applicable in the current phase
    # i.e.  rule(ctx) in actions was False 
    NOT_APPLICABLE : ClassVar = object()
    """Object that indicates that no action was executed."""
    
    description : str
    """Description of what this rule should do"""
    
    phases : FrozenSet["Phase"]
    """
    The phase or phases in which the rule should be evaluated.
    For instantiation the phases attribute can be any `Iterable[Phase]`.
    """
    
    phase : "Phase"
    """For the Class API the phase attribute be set to a single Phase object."""
    
    rule : EvaluationFunction
    """
    The condition that determines if the rule's actions should be executed.
    
    Simple variant:
        return True if the action should be executed, False otherwise.
        if `false_action` is defined, False will execute `false_action`.
        
    Advanced variant:
        return a Hashable value that is used as key in the `actions` dict.
    """
    
    actions : Dict[Any, Callable[[Context], Any]]
    """Dictionary that maps rule results to the action that should be executed."""
    
    action : Optional[Callable[[Context], Any]]
    """Action that should be executed if the rule is True. If `actions` is set, this is ignored."""
    
    #group : Optional[str]
    #"""Group name for rules that should share their cooldown."""
    
    overwrite_settings : Dict[str, Any]
    """Settings that should overwrite the agent's settings for this rule."""
    
    priority: RulePriority = RulePriority.NORMAL
    
    # Initialization functions

    def clone(self):
        """
        Create a new instance of the rule with the same settings.
        
        Note: 
            - The current cooldown is not taken into account.
            - The current enabled state is taken into account.
        """
        return self.__class__(self) # Make use over overloaded __init__

    @singledispatchmethod
    def __init__(self, 
                 phases : Union["Phase", Iterable["Phase"]], # iterable of Phases
                 #/, # phases must be positional; python3.8+ only
                 rule : Optional[Callable[[Context], Hashable]]=None, 
                 action: Optional[Union[Callable[[Context], Any], Dict[Any, Callable]]] = None,
                 false_action: Optional[Callable[[Context], Any]] = None,
                 *, 
                 actions : Optional[Dict[Any, Callable[[Context], Any]]] = None,
                 description: str = "What does this rule do?",
                 overwrite_settings: Optional[Dict[str, Any]] = None,
                 priority: RulePriority = RulePriority.NORMAL,
                 cooldown_reset_value : Optional[int] = None,
                 group : Optional[str] = None,
                 enabled: bool = True,
                 ignore_chance = NotImplemented,
                 ):
        """
        Initializes a Rule object.

        Parameters:
        - phases: The phase(s) when the rule should be evaluated.
            An iterable of Phase objects or a single Phase object.
        - rule: A function that takes a Context object as input and returns a Hashable value. 
            If not provided, the class must implement a `rule` function.
        - action: A function or a dictionary of functions that take a Context object as input. 
            If `action` behaves like `actions`.
            Only one of `action` and `actions` can be set.
        - false_action: A function that takes a Context object as input and returns any value. 
            It is used when `action` is a single function and represents the action to be taken when the condition is False.
        - actions: A dictionary of `action` functions
            It should map the return values of `rule` to the corresponding action function. 
            If `action` is None, `actions` must be provided.
        - description: A string that describes what this rule does.
        - overwrite_settings: A dictionary of settings that will overwrite the 
            agent's setting for this Rule.
        - priority: The priority of the rule. It can be a float, an integer, or a RulePriority enum value.
        - cooldown_reset_value: An optional integer value that represents the cooldown reset value for the rule.
            If not provided falls back to the class attribute DEFAULT_COOLDOWN_RESET.
        - group: An optional string that specifies the group to which this rule belongs.
        - enabled: A boolean value indicating whether the rule is enabled or not.
        - ignore_chance: Not implemented.

        Raises:
        - ValueError: If `phases` is empty or None, or if `phases` contains an object that is not of type Phase.
        - TypeError: If `rule` is None and the class does not implement a `rule` function, or if both `action` and `actions` are None and the class does not have an `actions` attribute or an `action` function.
        - TypeError: if actions is not a Mapping object.
        - ValueError: If both `action` and `actions` are provided.
        - ValueError: If `action` is a Mapping and either `false_action` or `actions` is not None.
        - ValueError: If an action function is not callable.
        - ValueError: If `description` is not a string.
        """
        
        # Check phases
        if not phases:
            raise ValueError("phases must not be empty or None")
        if not isinstance(phases, frozenset):
            if isinstance(phases, Iterable):
                phases = frozenset(phases)
            else:
                phases = frozenset([phases]) # single element
        for p in phases:
            if not isinstance(p, Phase):
                raise ValueError(f"phase must be of type Phases, not {type(p)}")
        self.phases = phases
        
        # Check Rule
        if rule is None and not hasattr(self, "rule"):
            raise TypeError("%s.__init__() missing 1 required positional argument: 'rule'. Alternatively the class must implement a `rule` function." % self.__class__.__name__)
        
        if rule is not None and not hasattr(self, "rule"):
            self.rule = rule
        elif rule is not None and hasattr(self, "rule"):
            # Warn if cls.rule and passes rule are different
            self_func = getattr(self.rule, "__func__", getattr(self.rule, "func", self.rule))
            if self_func != rule: # Compare method with function
                logger.warning(f"Warning 'rule' argument passed but class {self.__class__.__name__} already implements a different function 'self.rule'. Overwriting {self.rule} with passed rule {getattr(rule, '__name__', str(rule))}. This might lead to undesired results.")
            
            # NOTE: IMPORTANT: self.rule = rule overwrites methods with functions
            # To keep methods as methods the rule parameter is removed with 
            # `do_not_overwrite.append("rule")` used during __init_subclass__
            # Could move this check also to here, however, it will then not be checked during class creation
            self.rule = rule
        
        # Check Actions
        if action is not None and actions is not None:
            try:
                if len(actions) == 1 and action is actions[True]:
                    logger.info("`action` and `actions` have been both been used when initializing %s. Did you use `rule.register_action`? Then you can omit the action parameter / attribute.", self)
                    action = None
                else:
                    raise ValueError("Only one of 'action' and 'actions' can be set.")
            except Exception as e:
                raise ValueError("Either only one of 'action' and 'actions' can be set, or actions[True] must be the same as action - other actions are currently not supported.") from e
        if action is None and actions is None and not hasattr(self, "actions"):
            raise TypeError("%s.__init__() `action` and `actions` are both None. Provide at least one argument alternatively the class must have an `actions` attribute or an `action` function." % self.__class__.__name__)

        if action is None:
            if not isinstance(actions, Mapping):
                raise TypeError(f"actions must be a Mapping, not {type(actions)}")
            self.actions = actions
        elif isinstance(action, Mapping):
            self.actions = action
            if false_action is not None or actions is not None:
                raise ValueError("When passing a dict to action, false_action and actions must be None")
        else:
            # NOTE: Might overwrite actions attribute
            self.actions = {}
            if action is not None:
                self.actions[True] = action
            if false_action is not None:
                self.actions[False] = false_action
        
        # Assure that method(self, ctx) like functions are accessible like them
        for key, func in self.actions.items():
            if not callable(func):
                raise ValueError(f"Action for key {key} must be callable, not {type(func)}")
            if len(inspect.signature(func).parameters) >= 2:
                # NOTE: can use types.MethodType
                self.actions[key] = partial(func, self) # bind to self
        
        # Check Description
        if not isinstance(description, str):
            raise ValueError(f"description must be of type str, not {type(description)}")
        self.description = description
        super().__init__(group or self.group, cooldown_reset_value, enabled) # or self.group for subclassing
        self.priority : float | int | RulePriority = priority # used by agent.add_rule
        
        self.overwrite_settings = overwrite_settings or {}
    
    def __new__(cls, phases=None, *args, **kwargs):
        """
        The @Rule decorator allows to instantiate a Rule class directly for easier out-of-the-box usage.
        Further check for metaclass initialization, else this is a normal instance creation.
        """
        # @Rule
        # class NewRuleInstance:
        if isclass(phases):
            if issubclass(phases, _CountdownRule):
                raise ValueError("When using @Rule the class may not be a subclass of Rule. Do not inherit from rule or subclass from Rule instead with the decorator."
                                 "Do not do:\n\t@Rule\n\tclass MyRule(>>Rule<<): ...\n" )
            decorated_class = phases

            # Create the new class, # NOTE: goes to __init_subclass__
            new_rule_class = type(decorated_class.__name__, (cls,), decorated_class.__dict__.copy(), init_by_decorator=True) # > calls init_subclass; copy() for correct type!
            return super().__new__(new_rule_class)
        # class NewRuleType(metaclass=Rule)
        if isinstance(phases, str):
            try:
                clsname = phases
                bases, clsdict = args[:2]
                new_rule_class = type(clsname, (cls,), clsdict, metaclass=True) # > calls init_subclass; copy() for correct type!
                return new_rule_class #
            except Exception:
                print("ERROR: If you want to initialize a rule be sure that you pass a Phase object as the first argument."
                      "A string assumes that you've used class NewSubclass(metaclass=Rule)")
                raise
        # Normal instance
        return super().__new__(cls)
    
    # Called on subclass creation. Can be used for class API
    def __init_subclass__(cls, init_by_decorator=False, metaclass=False):
        """
        Automatically creates a __init__ function to allow for a simple to use class-interface to create rule classes.
        
        By setting __auto_init_ = True in the class definition, the automatic __init__ creation is disabled.
        """
        if hasattr(cls, "phases") and hasattr(cls, "phase") and cls.phases and cls.phase:
            raise ValueError(f"Both 'phases' and 'phase' are set in class {cls.__name__}. Use only one. %s, %s" % (cls.phases, cls.phase))
        
        if not cls._auto_init_ or metaclass: # TODO: Check for multirule, should _auto_init_ be set to False?
            return
        
        if "__init__" in cls.__dict__:
            custom_init = cls.__dict__["__init__"]
        else:
            custom_init = False
            
        do_not_overwrite = ["phases"]
        if hasattr(cls, "rule"):
            # Check if the rule should be treated as a method or function
            if isinstance(cls.rule, EvaluationFunction):
                rule_func = cls.rule.evaluation_function
            else:
                rule_func = cls.rule
            
            # Decide method(self, ctx) vs. function(ctx)
            if hasattr(cls.rule, "use_self") and cls.rule.use_self is not None:
                rule_as_method = cls.rule.use_self # User decides
            else:
                params = len(inspect.signature(rule_func).parameters)
                if params >= 2:
                    if params > 2:
                        logger.warning(f"Rule {cls.rule.__name__} has more than 2 parameters. Treating it as a method(self, ctx, *args) with self argument! To avoid this message or use it as a function use EvaluationFunction(use_self=True|False) explicitly.")
                    rule_as_method = True
                else:
                    rule_as_method = False
            if rule_as_method:
                logger.debug("Implementing %s as method(self, ctx) - If you need it as a function(ctx, *args) decorate use @EvaluationFunction(use_self=False).", cls.rule.__name__)
                do_not_overwrite.append("rule")
            else:
                # If the signature has only one parameter its clear it has to be a function; else its user decision.
                logger.info("Implementing %s as function(ctx) without a self argument - If you need it as a method(self, ctx, *args) decorate use @EvaluationFunction(use_self=True).", cls.rule.__name__)
            
            # Actions provided by rule.actions, e.g. EvaluationFunction.register_action
            if hasattr(cls.rule, "actions") and cls.rule.actions:
                if hasattr(cls, "actions") and cls.actions:
                    raise ValueError(f"Class {cls.__name__} already has an 'actions' attribute. It will be overwritten by the 'actions' attribute of the rule. This is the case if EvaluationFunction.register_action has been used.")
                cls.actions = cls.rule.actions
                
        if not hasattr(cls, "description"):
            cls.description = cls.__doc__
            if not cls.description:
                cls.description = "No description provided."
        
        # Create a __init__ function that sets some of the parameters.
        params = inspect.signature(cls.__init__).parameters # find overlapping parameters
        
        @wraps(cls.__init__)
        def partial_init(self, phases=None, *args, **kwargs):
            # Need phases as first argument
            cls_phases = getattr(cls, "phases", None) # allow for both wordings
            cls_phase = getattr(cls, "phase", None)
            if init_by_decorator:
                # phases as first argument is the class
                phases = cls_phases or cls_phase
            else:
                if phases is None: # NOTE: Could be Phase.NONE
                    phases = cls_phases or cls_phase
            if phases is None:
                raise ValueError(f"`phases` or `phase` must be provided for class {cls.__name__}")
            # Removing rule to not overwrite it
            kwargs.update({k:v for k,v in cls.__dict__.items() if k in params and k not in do_not_overwrite})
            try:
                if custom_init:
                    custom_init(self, phases, *args, **kwargs)
                else:
                    super(cls, self).__init__(phases, *args, **kwargs) # note: could be single dispatch function
            except IndexError: # functools <= python3.10
                logger.error("\nError in __init__ of %s. Possible reason: Check if the __init__ method has the correct signature. `phases` must be a positional argument.\n", cls.__name__)
                raise
            except TypeError as e:
                # e.g. forgot a action, or rules attribute (MultiRule)
                if "missing" in str(e):
                    logger.error("Class %s has likely missing attributes that cannot be passed to init. Check if all required attributes are set in the class definition.", cls.__name__)
                raise e
        cls.__init__ = partial_init
    
    @__init__.register(_CountdownRule)
    @__init__.register(type)
    def __init_by_decorating_class(self, cls): # pylint: disable=unused-variable
        """
        Initialize by passing a Rule or class object to the __init__ method.
        
        This allows the usage of the @Rule decorator and easy copying.
        """
        phases = getattr(cls, "phases", getattr(cls, "phase", None)) # allow for spelling mistake
        cooldown_reset_value = getattr(cls, "cooldown_reset_value", getattr(cls, "max_cooldown", None)) 
        self.__init__(phases, cls.rule, getattr(cls, "action", None), getattr(cls, "false_action", None), actions=getattr(cls, "actions", None), description=cls.description, overwrite_settings=getattr(cls, "overwrite_settings", None), priority=getattr(cls, "priority", RulePriority.NORMAL), cooldown_reset_value=cooldown_reset_value, group=getattr(cls, "group", None), enabled=getattr(cls, "enabled", True))
        
    @__init__.register
    def __init_from_mapping(self, cls:Mapping): # pylint: disable=unused-variable
        # NOTE: This is weakly tested and not much supported.
        self.__init__(cls.get("phases", cls.get("phase")), cls["rule"], cls.get("action"), cls.get("false_action"), actions=cls.get("actions"), description=cls["description"], overwrite_settings=cls.get("overwrite_settings"), priority=cls.get("priority", RulePriority.NORMAL), cooldown_reset_value=cls.get("cooldown_reset_value"), group=cls.get("group"), enabled=cls.get("enabled", True))        

    # -----------------------
    # Evaluation functions
    # -----------------------

    def evaluate(self, ctx : Context, overwrite: Optional[Dict[str, Any]] = None) -> Union[bool,Hashable]:
        settings = self.overwrite_settings.copy()   
        if overwrite:
            settings = self.overwrite_settings.copy()
            settings.update(overwrite)
        ctx.config = OmegaConf.merge(ctx.agent.config, settings)
        OmegaConf.set_readonly(ctx.config, True) # only the original agent.config can be modified. Make clear that these have no permanent effect.
        #ctx.config.update(settings)
        result = self.rule(ctx)
        return result
    
    def evaluate_children(self, ctx : Context):
        raise NotImplementedError("This method should be implemented in a subclass")

    def __call__(self, ctx : Context, overwrite: Optional[Dict[str, Any]] = None, *, ignore_phase=False, ignore_cooldown=False) -> Any:
        # Check phase
        assert ctx.agent.current_phase in self.phases
            
        if not self.is_ready() and not ignore_cooldown:
            return self.NOT_APPLICABLE
        if not ignore_phase and ctx.agent.current_phase not in self.phases: #NOTE: This is currently never False as checked in execute_phase and the agents dictionary.
            return self.NOT_APPLICABLE # not applicable for this phase
        result = self.evaluate(ctx, overwrite)

        ctx.evaluation_results[ctx.agent.current_phase] = result
        if result in self.actions:
            self.reset_cooldown()
            action_result = self.actions[result](ctx) #todo allow priority, random chance
            ctx.action_results[ctx.agent.current_phase] = action_result
            return action_result
        return self.NOT_APPLICABLE # No action was executed
    
    # 
    
    def __str__(self) -> str:
        try:
            if isinstance(self.rule, partial):
                return self.__class__.__name__ + f"(description='{self.description}', phases={self.phases}, group={self.group}, priority={self.priority}, actions={self.actions}, rule={self.rule.func}, cooldown={self.cooldown})"
            return self.__class__.__name__ + f"(description='{self.description}', phases={self.phases}, group={self.group}, priority={self.priority}, actions={self.actions}, rule={self.rule.__name__}, cooldown={self.cooldown})" 
        except AttributeError as e:
            logger.warning(str(e))
            return self.__class__.__name__ + "(Error in rule.__str__: Rule has not been initialized correctly. Missing attributes: " + str(e) + ")"

    def __repr__(self) -> str:
        return str(self)

class MultiRule(metaclass=Rule):

    def _wrap_action(self, action: Callable[[Context], Any]):
        """
        Wrap the passed action.
        First the action is executed afterwards the child rules are evaluated.
        
        Note:
            There is no extra condition that is checked between the two actions.
        """
        @wraps(action)
        def wrapper(ctx : Context, *args, **kwargs) -> Any:
            try:
                result = action(ctx, *args, **kwargs)
            except DoNotEvaluateChildRules as e:
                return e, None
            else:
                results = self.evaluate_children(ctx) # execute given rules as well
            return result, results
        return wrapper

    @singledispatchmethod
    def __init__(self, 
                 phases: Union["Phase", Iterable], 
                 #/, # phases must be positional; python3.8+ only
                 rules: List[Rule], 
                 rule : Optional[Callable[[Context], Any]] = None,
                 *,
                 description: str = "If its own rule is true calls the passed rules.",
                 priority: RulePriority = RulePriority.NORMAL, 
                 sort_rules_by_priority : bool = True,
                 execute_all_rules = False,
                 action : Optional[Callable[[Context], Any]] = None,
                 ignore_phase : bool = True,
                 overwrite_settings: Optional[Dict[str, Any]] = None,
                 cooldown_reset_value : Optional[int] = None,
                 group : Optional[str] = None,
                 enabled: bool = True,
                 ):
            """
            Initializes a Rule object.

            # TODO update docstring
            Args:
                phases (Union[Phase, Iterable]): The phase or phases in which the rule should be active.
                rules (List[Rule]): The list of child rules to be called if the rule's condition is true.
                rule (Callable[[Context]], optional): The condition that determines if the rules should be evaluated. Defaults to always_execute.
                execute_all_rules (bool, optional): Flag indicating whether to execute all rules or stop after a rule as been applied. Defaults to False.
                sort_rules_by_priority (bool, optional): Flag indicating whether to sort the rules by priority. Defaults to True.
                prior_action (Callable[[Context]], optional): The action to be executed before the passed rules are evaluated. Defaults to None.
                ignore_phase (bool, optional): Flag indicating whether to ignore the Phase of the passed rules. Defaults to True.
                overwrite_settings (Dict[str, Any], optional): Additional settings to overwrite the rule's settings. Defaults to None.
                priority (RulePriority, optional): The priority of the rule. Defaults to RulePriority.NORMAL.
                description (str, optional): The description of the rule. Defaults to "If its own rule is true calls the passed rules.".
            """
            self.ignore_phase = ignore_phase
            if rules is None:
                logger.warning("Warning: No rules passed to %s: %s. You can still add rules to the rules attribute later.", self.__class__.mro()[1].__name__, self.__class__.__name__) 
                rules = []
            self.rules = rules
            self.execute_all_rules = execute_all_rules
            if sort_rules_by_priority:
                self.rules.sort(key=lambda r: r.priority.value, reverse=True)
            # if an action is passed to be executed before the passed rules it is wrapped to execute both
            if action is not None:
                action = self._wrap_action(action)
            else:
                action = self.evaluate_children
            if rule is None and not hasattr(self, "rule"):
                rule = always_execute
            super().__init__(phases, 
                             rule=rule, 
                             action=action, 
                             description=description, 
                             overwrite_settings=overwrite_settings,
                             priority=priority, 
                             cooldown_reset_value=cooldown_reset_value,
                             enabled=enabled)
            
    @__init__.register(_CountdownRule) # For similar_rule = Rule(some_rule), easier cloning
    @__init__.register(type) # For @Rule class MyRule: ...
    def __init_by_decorating_class(self, cls):
        phases = getattr(cls, "phases", getattr(cls, "phase", None)) # allow for spelling mistake
        cooldown_reset_value = getattr(cls, "cooldown_reset_value", getattr(cls, "max_cooldown", None)) 
        
        self.__init__(phases, cls.rules, cls.rule, description=cls.description, overwrite_settings=getattr(cls, "overwrite_settings", None), priority=getattr(cls, "priority", RulePriority.NORMAL), cooldown_reset_value=cooldown_reset_value, group=getattr(cls, "group", None), enabled=getattr(cls, "enabled", True), sort_rules_by_priority=getattr(cls, "sort_rules_by_priority", True), execute_all_rules=getattr(cls, "execute_all_rules", False), prior_action=getattr(cls, "prior_action", None), ignore_phase=getattr(cls, "ignore_phase", True))
    
    @__init__.register(Mapping)
    def __init_from_mapping(self, cls:Mapping):
        self.__init__(cls.get("phases", cls.get("phase")), cls["rules"], cls.get("rule"), description=cls["description"], overwrite_settings=cls.get("overwrite_settings"), priority=cls.get("priority", RulePriority.NORMAL), cooldown_reset_value=cls.get("cooldown_reset_value"), group=cls.get("group"), enabled=cls.get("enabled", True), sort_rules_by_priority=cls.get("sort_rules_by_priority", True), execute_all_rules=cls.get("execute_all_rules", False), prior_action=cls.get("prior_action", None), ignore_phase=cls.get("ignore_phase", True))

    
    def evaluate_children(self, ctx : Context) -> Union[List[Any], Any]:
        """
        Evaluates the children rules of the current rule in the given context.

        Args:
            ctx (Context): The context in which the rules are evaluated.

        Returns:
            Union[List[Any], Any]: The results of evaluating the children rules.
                Returns a list of results if execute_all_rules is True, otherwise the result of the first rule that was applied.
        """
        results = []
        for rule in self.rules:
            try:
                result = rule(ctx, ignore_phase=self.ignore_phase)
            except DoNotEvaluateChildRules:
                return results
            if not self.execute_all_rules and result is not Rule.NOT_APPLICABLE: # one rule was applied end.
                return result
            results.append(result)
        return results

class RandomRule(metaclass=MultiRule):

    @singledispatchmethod
    def __init__(self, 
                 phases : Union["Phase", Iterable], #/, # phases must be positional; python3.8+ only
                 rules : Union[Dict[Rule, float], List[Rule]], 
                 repeat_if_not_applicable : bool = True,
                 rule = None, 
                 *,
                 action : Optional[Callable[[Context], Any]] = None,
                 ignore_phase = True,
                 priority: RulePriority = RulePriority.NORMAL, 
                 description: str = "If its own rule is true calls one or more random rule from the passed rules.", 
                 overwrite_settings: Optional[Dict[str, Any]] = None,
                 cooldown_reset_value : Optional[int] = None,
                 group : Optional[str] = None,
                 enabled: bool = True,
                 weights: Optional[List[float]] = None
                 ):
        if isinstance(rules, dict):
            if weights is not None:
                raise ValueError("When passing rules as a dict with weights, the weights argument must be None")
            self.weights = list(accumulate(rules.values())) # cumulative weights for random.choices are more efficient
            self.rules = list(rules.keys())
        else:
            self.weights = weights or list(accumulate(r.priority.value for r in rules))
            self.rules = rules
        self.repeat_if_not_applicable = repeat_if_not_applicable
        super().__init__(phases, rules, rule=rule, action=action, description=description, priority=priority, ignore_phase=ignore_phase, overwrite_settings=overwrite_settings, cooldown_reset_value=cooldown_reset_value, enabled=enabled, group=group)

    @__init__.register(_CountdownRule)
    @__init__.register(type)
    def __init_by_decorating_class(self, cls):
        phases = getattr(cls, "phases", getattr(cls, "phase", None))
        cooldown_reset_value = getattr(cls, "cooldown_reset_value", getattr(cls, "max_cooldown", None)) 
        
        self.__init__(phases, cls.rules, repeat_if_not_applicable=cls.repeat_if_not_applicable, rule=cls.rule, description=cls.description, overwrite_settings=getattr(cls, "overwrite_settings", None), priority=getattr(cls, "priority", RulePriority.NORMAL), cooldown_reset_value=cooldown_reset_value, group=getattr(cls, "group", None), enabled=getattr(cls, "enabled", True), prior_action=getattr(cls, "prior_action", None), ignore_phase=getattr(cls, "ignore_phase", True))
    
    @__init__.register(Mapping)
    def __init_from_mapping(self, cls:Mapping):
        self.__init__(cls.get("phases"), cls["rules"], repeat_if_not_applicable=cls.get("repeat_if_not_applicable", True), rule=cls.get("rule"), description=cls["description"], overwrite_settings=cls.get("overwrite_settings"), priority=cls.get("priority", RulePriority.NORMAL), cooldown_reset_value=cls.get("cooldown_reset_value"), group=cls.get("group"), enabled=cls.get("enabled", True), sort_rules_by_priority=cls.get("sort_rules_by_priority", True), execute_all_rules=cls.get("execute_all_rules", False), prior_action=cls.get("prior_action", None), ignore_phase=cls.get("ignore_phase", True))


    def evaluate_children(self, ctx : Context, overwrite: Optional[Dict[str, Any]] = None) -> Any:
        """
        Evaluate a random child rule.
        If `self.repeat_if_not_applicable=False` and the randomly chosen rule is not applicable,
        then no further rules are evaluated
        For `self.repeat_if_not_applicable=False` possible rules are evaluated in a random fashion
        until one rule was applicable.
        """
        if self.repeat_if_not_applicable:
            rules = self.rules.copy()
            weights = self.weights.copy()
        else:
            rules = self.rules
            weights = self.weights

        while rules:
            rule = random.choices(rules, cum_weights=weights, k=1)[0]
            try:
                result = rule(ctx, overwrite, ignore_phase=self.ignore_phase) #NOTE: Context action/evaluation results only store result of LAST rule
            except DoNotEvaluateChildRules:
                return None
            if not self.repeat_if_not_applicable or result is not Rule.NOT_APPLICABLE:
                # break after the first rule of `self.repeat_if_not_applicable=False`
                # else break if it was applicable.
                break
            rules.remove(rule)
            weights = list(accumulate(r.priority.value for r in rules))
        return result

<<<<<<< HEAD
=======

>>>>>>> afd82bbb
# Provide necessary imports for the evaluation_function module and prevents circular imports

import classes.evaluation_function as __evaluation_function
__evaluation_function.Rule = Rule
__evaluation_function.Context = Context
del __evaluation_function<|MERGE_RESOLUTION|>--- conflicted
+++ resolved
@@ -884,10 +884,7 @@
             weights = list(accumulate(r.priority.value for r in rules))
         return result
 
-<<<<<<< HEAD
-=======
-
->>>>>>> afd82bbb
+
 # Provide necessary imports for the evaluation_function module and prevents circular imports
 
 import classes.evaluation_function as __evaluation_function
