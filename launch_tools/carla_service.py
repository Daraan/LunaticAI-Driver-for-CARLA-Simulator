from typing import Optional, Union
import carla

from agents.tools.logging import logger

from launch_tools import CarlaDataProvider

get_client = CarlaDataProvider.get_client
get_world = CarlaDataProvider.get_world
get_map = CarlaDataProvider.get_map

def initialize_carla(map_name="Town04", ip="127.0.0.1", port=2000, *, timeout=10.0, worker_threads=0, reload_world=False, reset_settings=True, map_layers=carla.MapLayer.All):
    client = CarlaDataProvider.get_client()
    if client is None:
        client = carla.Client(ip, port, worker_threads)
        client.set_timeout(timeout)
        CarlaDataProvider.set_client(client)
    
    world = CarlaDataProvider.get_world()
    if not world:
        world = client.get_world()
        CarlaDataProvider.set_world(world)
    
    if map_name and CarlaDataProvider.get_map().name != "Carla/Maps/" + map_name:
        world = client.load_world(map_name, reset_settings, map_layers)
        CarlaDataProvider.set_world(world)
    elif reload_world:
        world = client.reload_world(reset_settings)
        CarlaDataProvider.set_world(world)
        logger.info("Reloaded world - map_layers ignored.")
    elif not CarlaDataProvider._map: # only if no map_name is provided & world exists somehow. This should actually not happen.
        logger.error("CarlaDataProvider._map is None. This should not happen.")
        CarlaDataProvider.set_world(world)
    elif map_name is None:
        logger.info("Provided map_name is None, skipped loading world. Assuming world is already loaded.")
    else:
        logger.info("skipped loading world %s, already loaded - map_layers and reset_settings ignored.", CarlaDataProvider.get_map().name)
    # These are all set if set_world was executed, will only fail if _world was set without set_world
    assert CarlaDataProvider._grp
    assert CarlaDataProvider._spawn_points is not None # can be empty
    assert CarlaDataProvider._traffic_light_map is not None # can be empty
    
    map_ = CarlaDataProvider.get_map()
    return client, world, map_

<<<<<<< HEAD
# Note: Overwritten
def spawn_actor(bp: carla.ActorBlueprint, spawn_point: Union[carla.Waypoint, carla.Transform], must_spawn=False, track_physics=True, attach_to: Optional[carla.Actor]=None, attachment_type=carla.AttachmentType.Rigid):
    # type: (carla.ActorBlueprint, carla.Waypoint | carla.Transform, bool, bool, carla.Actor | None, carla.AttachmentType) -> carla.Actor | None
    """
    The method will create, return and spawn an actor into the world. 
    The actor will need an available blueprint to be created.
    It can also be attached to a parent with a certain attachment type. 

    Args:
        bp (carla.ActorBlueprint): The blueprint of the actor to spawn.
        spawn_point (Union[carla.Waypoint, carla.Transform]): The spawn point of the actor.
        must_spawn (bool, optional): 
            If True, the actor will be spawned or an exception will be raised.
            If False, the function returns None if the actor could not be spawned.
            Defaults to False.
        track_physics (bool, optional): 
            If True, `get_location`, `get_transform` and `get_velocity` 
            can be used for this actor. 
            Defaults to True.
        attach_to (Optional[carla.Actor], optional): 
            The parent object that the spawned actor will follow around. 
            Defaults to None.
        attachment_type (carla.AttachmentType, optional): 
            Determines how fixed and rigorous should be the changes in position 
            according to its parent object.
            Defaults to carla.AttachmentType.Rigid.

    Returns:
        carla.Actor | None: The spawned actor if successful, None otherwise.
        
    Raises:
        RuntimeError: if `must_spawn` is True and the actor could not be spawned.
    """
    if isinstance(spawn_point, carla.Waypoint):
        spawn_point = spawn_point.transform
    world = CarlaDataProvider.get_world()
    if must_spawn:
        actor = world.spawn_actor(bp, spawn_point, attach_to, attachment_type)
    else:
        actor = world.try_spawn_actor(bp, spawn_point, attach_to, attachment_type)
        if actor is None:
            return None
    CarlaDataProvider._carla_actor_pool[actor.id] = actor
    if track_physics:
        CarlaDataProvider.register_actor(actor, spawn_point)
    return actor

spawn_actor = CarlaDataProvider.spawn_actor

=======
spawn_actor = CarlaDataProvider.spawn_actor

>>>>>>> 92a78025
def destroy_actors(actors: "list[carla.Actor]"):
    batch = []
    for actor in actors:
        if isinstance(actor, carla.Sensor):
            actor.stop()
        if actor is not None and actor.is_alive:
            batch.append(carla.command.DestroyActor(actor))
        if CarlaDataProvider.actor_id_exists(actor.id):
            logger.warning("Actor %s is registered in the CarlaActorPool, its to remove it with CarlaActorPool._cleanup")
            del CarlaDataProvider._carla_actor_pool[actor.id] # remove by batch and not by individual command

    if batch and CarlaDataProvider._client:
        try:
            CarlaDataProvider._client.apply_batch(batch)
        except RuntimeError as e:
            if "time-out" in str(e):
                pass
            else:
                raise e<|MERGE_RESOLUTION|>--- conflicted
+++ resolved
@@ -43,60 +43,28 @@
     map_ = CarlaDataProvider.get_map()
     return client, world, map_
 
-<<<<<<< HEAD
-# Note: Overwritten
-def spawn_actor(bp: carla.ActorBlueprint, spawn_point: Union[carla.Waypoint, carla.Transform], must_spawn=False, track_physics=True, attach_to: Optional[carla.Actor]=None, attachment_type=carla.AttachmentType.Rigid):
-    # type: (carla.ActorBlueprint, carla.Waypoint | carla.Transform, bool, bool, carla.Actor | None, carla.AttachmentType) -> carla.Actor | None
-    """
-    The method will create, return and spawn an actor into the world. 
-    The actor will need an available blueprint to be created.
-    It can also be attached to a parent with a certain attachment type. 
-
-    Args:
-        bp (carla.ActorBlueprint): The blueprint of the actor to spawn.
-        spawn_point (Union[carla.Waypoint, carla.Transform]): The spawn point of the actor.
-        must_spawn (bool, optional): 
-            If True, the actor will be spawned or an exception will be raised.
-            If False, the function returns None if the actor could not be spawned.
-            Defaults to False.
-        track_physics (bool, optional): 
-            If True, `get_location`, `get_transform` and `get_velocity` 
-            can be used for this actor. 
-            Defaults to True.
-        attach_to (Optional[carla.Actor], optional): 
-            The parent object that the spawned actor will follow around. 
-            Defaults to None.
-        attachment_type (carla.AttachmentType, optional): 
-            Determines how fixed and rigorous should be the changes in position 
-            according to its parent object.
-            Defaults to carla.AttachmentType.Rigid.
-
-    Returns:
-        carla.Actor | None: The spawned actor if successful, None otherwise.
-        
-    Raises:
-        RuntimeError: if `must_spawn` is True and the actor could not be spawned.
-    """
-    if isinstance(spawn_point, carla.Waypoint):
-        spawn_point = spawn_point.transform
-    world = CarlaDataProvider.get_world()
-    if must_spawn:
-        actor = world.spawn_actor(bp, spawn_point, attach_to, attachment_type)
-    else:
-        actor = world.try_spawn_actor(bp, spawn_point, attach_to, attachment_type)
-        if actor is None:
-            return None
-    CarlaDataProvider._carla_actor_pool[actor.id] = actor
-    if track_physics:
-        CarlaDataProvider.register_actor(actor, spawn_point)
-    return actor
-
 spawn_actor = CarlaDataProvider.spawn_actor
 
-=======
-spawn_actor = CarlaDataProvider.spawn_actor
+def destroy_actors(actors: "list[carla.Actor]"):
+    batch = []
+    for actor in actors:
+        if isinstance(actor, carla.Sensor):
+            actor.stop()
+        if actor is not None and actor.is_alive:
+            batch.append(carla.command.DestroyActor(actor))
+        if CarlaDataProvider.actor_id_exists(actor.id):
+            logger.warning("Actor %s is registered in the CarlaActorPool, its to remove it with CarlaActorPool._cleanup")
+            del CarlaDataProvider._carla_actor_pool[actor.id] # remove by batch and not by individual command
 
->>>>>>> 92a78025
+    if batch and CarlaDataProvider._client:
+        try:
+            CarlaDataProvider._client.apply_batch(batch)
+        except RuntimeError as e:
+            if "time-out" in str(e):
+                pass
+            else:
+                raise e
+
 def destroy_actors(actors: "list[carla.Actor]"):
     batch = []
     for actor in actors:
