--- conflicted
+++ resolved
@@ -1,9 +1,4 @@
-<<<<<<< HEAD
 # NOTE: This file is supposed to run from the leaderboard-agent branch and with a setup from doc/leadearbord_requirements
-
-export LEADERBOARD_ROOT=~/TeamProject/leaderboard
-=======
->>>>>>> 92a78025
 
 
 # Define Team files
