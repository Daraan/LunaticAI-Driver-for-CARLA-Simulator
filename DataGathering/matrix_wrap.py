--- conflicted
+++ resolved
@@ -1,19 +1,10 @@
-<<<<<<< HEAD
 import carla
 
 from DataGathering.informationUtils import check_ego_on_highway, create_city_matrix, detect_surrounding_cars, log
 from classes.constants import StreetType
-=======
-from DataGathering.informationUtils import *
->>>>>>> 64944e12
 
 def wrap_matrix_functionalities(ego_vehicle : carla.Actor, world : carla.World, world_map : carla.Map, road_lane_ids,
                                 radius=100, highway_shape=None):
-<<<<<<< HEAD
-
-    matrix = []
-=======
->>>>>>> 64944e12
     ego_location = ego_vehicle.get_location()
     ego_waypoint = world_map.get_waypoint(ego_location)
     ego_on_highway = check_ego_on_highway(ego_location, road_lane_ids, world_map)
