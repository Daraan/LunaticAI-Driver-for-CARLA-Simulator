import matplotlib
matplotlib.use('Agg')

import threading
import time
from typing import Dict, List, TYPE_CHECKING
if TYPE_CHECKING:
    from typing import Literal # For Python 3.8

import asyncio
import threading
import time

import numpy as np
import matplotlib.backends.backend_agg as agg
import pylab

import carla
import pygame

from DataGathering.informationUtils import get_all_road_lane_ids
from DataGathering.matrix_wrap import wrap_matrix_functionalities


async def matrix_function(ego_vehicle, world, world_map, road_lane_ids, result_queue):
    while True:
        matrix = wrap_matrix_functionalities(ego_vehicle, world, world_map, road_lane_ids)
        # Put the matrix into the queue for access outside the thread
        await result_queue.put(matrix)
        await asyncio.sleep(1)

<<<<<<< HEAD
# class DataMatrix:
#     def __init__(self, agent, world):
#         self.world = world
#         self.agent = agent
#         self.matrix = None  # Initialize an empty matrix
#         self.streetType = None
#         self.worker_thread = threading.Thread(target=self._worker)
#         self.worker_thread.start()
#
#     def _worker(self):
#         # Define the radius to search for other vehicles
#         radius = 100
#
#         # Initialize speed of ego_vehicle to use as global variable
#         world_map = self.world.get_map()
#         self.world.tick()
#         highway_shape = None
#         road_lane_ids = get_all_road_lane_ids(world_map=self.world.get_map())
#         df = initialize_dataframe()
#         t_end = time.time() + 10
#         while time.time() < t_end:
#             try:
#                 ego_location = ego_vehicle.get_location()
#                 ego_waypoint = world_map.get_waypoint(ego_location)
#                 ego_on_highway = check_ego_on_highway(ego_location, road_lane_ids, world_map)
#
#                 current_lanes = []
#                 for id in road_lane_ids:
#                     if str(ego_waypoint.road_id) == id.split("_")[0]:
#                         current_lanes.append(int(id.split("_")[1]))
#
#                 # Normal Road
#                 if ego_on_highway:
#                     street_type = StreetType.ON_HIGHWAY
#                 else:
#                     street_type = StreetType.NON_HIGHWAY_STREET
#                 matrix = create_city_matrix(ego_location, road_lane_ids, world_map)
#
#                 if matrix:
#                     matrix, _ = detect_surrounding_cars(
#                         ego_location, ego_vehicle, matrix, road_lane_ids, self.world, radius, ego_on_highway,
#                         highway_shape
#                     )
#
#                 df = safe_data(ego_vehicle, matrix, street_type, df)
#
#                 self.streetType = street_type
#                 self.matrix = matrix
#                 time.sleep(0.5)
#                 self.world.tick()
#
#             except Exception as e:
#                 continue
#
#     def getMatrix(self):
#         return self.matrix
#
#     def getStreetType(self):
#         return self.streetType
#
#     def __del__(self):
#         self.worker_thread.join()


class DataMatrix:
    def __init__(self, ego_vehicle : carla.Actor, world : carla.World, world_map : carla.Map, road_lane_ids=None):
        self.ego_vehicle = ego_vehicle
        self.world = world
        self.world_map = world_map
        self.road_lane_ids = road_lane_ids or get_all_road_lane_ids(world_map=world_map)
        self.matrix : Dict[int, List[int]] = None
        self.running = True
        self._sync = True

    def _calculate_update(self):
        return wrap_matrix_functionalities(self.ego_vehicle, self.world, self.world_map,
                                                         self.road_lane_ids)
    
    def update(self):
        if self.running:
            self.matrix = self._calculate_update()
            return self.matrix

    def getMatrix(self):
        return self.matrix

    def start(self):
        self.running = True

    def stop(self):
        self.running = False

    def __del__(self):
        self.stop()
        
    def to_list(self):
        if self.matrix is None:
            return None
        return list(self.matrix.values())
    
    def to_numpy(self):
        if self.matrix is None:
            return None
        return np.array(self.to_list())  
    
    def render(self, display : pygame.Surface, 
               imshow_settings={'cmap':'jet'},
               vertical=True, 
               values=True,
               text_settings={'color':'orange'},
               *,
               draw=True):
        if self.matrix is None or not draw:
            return
        ax : pylab.Axes
        fig, ax = pylab.subplots(figsize=(2, 2), dpi=100)
        matrix = self.to_numpy() # lanes are horizontal, OneLane: left to right, Left Lane at the top.
        if vertical:
            matrix = np.rot90(matrix) # 1st/3rd perspective
        ax.imshow(matrix, **imshow_settings)
        if values:
            for (i, j), val in np.ndenumerate(matrix):
                ax.text(j, i, val, ha='center', va='center', **text_settings)
        ax.axis('off')
        fig.tight_layout(pad=0)
        canvas = agg.FigureCanvasAgg(fig)
        canvas.draw()
        renderer = canvas.get_renderer()
        raw_data = renderer.tostring_rgb()
        
        size = canvas.get_width_height()
        #size = (size[0] //2, size[1] // 2)
        surf = pygame.image.fromstring(raw_data, size, "RGB")
        
        display.blit(surf, (220, display.get_height() - surf.get_height()- 40 ))
        pylab.close(fig)

    @property
    def sync(self):
        return self._sync

class AsyncDataMatrix(DataMatrix):
    def __init__(self, ego_vehicle : carla.Actor, world : carla.World, world_map : carla.Map, road_lane_ids=None, *, sleep_time=0.1):
        super().__init__(ego_vehicle, world, world_map, road_lane_ids)
        self._sync = False
        self.sleep_time = sleep_time
        self.lock = threading.Lock()
        self.worker_thread = threading.Thread(target=self._worker)
    
    def update(self):
        NotImplemented
=======

class DataMatrix:
    def __init__(self, ego_vehicle, world, world_map, road_lane_ids):
        self.ego_vehicle = ego_vehicle
        self.world = world
        self.world_map = world_map
        self.road_lane_ids = road_lane_ids
        self.matrix = None
        self.running = True
        self.lock = threading.Lock()
        self.worker_thread = threading.Thread(target=self._worker)
        self.worker_thread.start()
>>>>>>> 64944e12

    def _worker(self):
        while self.running:
            try:
<<<<<<< HEAD
                new_matrix = self._calculate_update()
                with self.lock:
                    self.matrix = new_matrix
            except (RuntimeError, OSError) as e:
                print(f"Error in matrix calculation: {e}")
                raise
            except Exception as e:
                print(f"Error in matrix calculation: {e}")
            time.sleep(self.sleep_time)
=======
                new_matrix = wrap_matrix_functionalities(self.ego_vehicle, self.world, self.world_map,
                                                         self.road_lane_ids)
                with self.lock:
                    self.matrix = new_matrix
            except Exception as e:
                print(f"Error in matrix calculation: {e}")
            time.sleep(0.1)
>>>>>>> 64944e12

    def getMatrix(self):
        with self.lock:
            return self.matrix

<<<<<<< HEAD
    def start(self):
        self.running = True
        self.worker_thread.start() # NOTE: This does not allow restart

    def stop(self):
        self.running = False
        try:
            from agents.tools.logging import logger
            if self.worker_thread.is_alive():
                logger.debug("Joining DataMatrix thread")
                self.worker_thread.join()
            else:
                logger.debug("DataMatrix.stop called multiple times.")
        except ImportError:
            print("Cannot import logger from agents.tools.logging. Stopping data matrix.")
            self.worker_thread.join()
=======
    def stop(self):
        self.running = False
        self.worker_thread.join()
>>>>>>> 64944e12

    def __del__(self):
        self.stop()<|MERGE_RESOLUTION|>--- conflicted
+++ resolved
@@ -29,7 +29,6 @@
         await result_queue.put(matrix)
         await asyncio.sleep(1)
 
-<<<<<<< HEAD
 # class DataMatrix:
 #     def __init__(self, agent, world):
 #         self.world = world
@@ -181,25 +180,10 @@
     
     def update(self):
         NotImplemented
-=======
-
-class DataMatrix:
-    def __init__(self, ego_vehicle, world, world_map, road_lane_ids):
-        self.ego_vehicle = ego_vehicle
-        self.world = world
-        self.world_map = world_map
-        self.road_lane_ids = road_lane_ids
-        self.matrix = None
-        self.running = True
-        self.lock = threading.Lock()
-        self.worker_thread = threading.Thread(target=self._worker)
-        self.worker_thread.start()
->>>>>>> 64944e12
 
     def _worker(self):
         while self.running:
             try:
-<<<<<<< HEAD
                 new_matrix = self._calculate_update()
                 with self.lock:
                     self.matrix = new_matrix
@@ -209,21 +193,11 @@
             except Exception as e:
                 print(f"Error in matrix calculation: {e}")
             time.sleep(self.sleep_time)
-=======
-                new_matrix = wrap_matrix_functionalities(self.ego_vehicle, self.world, self.world_map,
-                                                         self.road_lane_ids)
-                with self.lock:
-                    self.matrix = new_matrix
-            except Exception as e:
-                print(f"Error in matrix calculation: {e}")
-            time.sleep(0.1)
->>>>>>> 64944e12
 
     def getMatrix(self):
         with self.lock:
             return self.matrix
 
-<<<<<<< HEAD
     def start(self):
         self.running = True
         self.worker_thread.start() # NOTE: This does not allow restart
@@ -240,11 +214,6 @@
         except ImportError:
             print("Cannot import logger from agents.tools.logging. Stopping data matrix.")
             self.worker_thread.join()
-=======
-    def stop(self):
-        self.running = False
-        self.worker_thread.join()
->>>>>>> 64944e12
 
     def __del__(self):
         self.stop()