import collections
import math

import carla
import numpy as np


def check_road_change(ego_vehicle_location, road_lane_ids, front, world_map):
    ego_vehicle_waypoint = world_map.get_waypoint(ego_vehicle_location)
    if front:
        for i in range(1, 60, 5):
            next_waypoint = ego_vehicle_waypoint.next(i)[0]
            if next_waypoint.road_id != ego_vehicle_waypoint.road_id:
                break
    else:
        for i in range(1, 60, 5):
            next_waypoint = ego_vehicle_waypoint.previous(i)[0]
            if next_waypoint.road_id != ego_vehicle_waypoint.road_id:
                break

    next_lanes = None
    next_road_id = None
    if next_waypoint.road_id != ego_vehicle_waypoint.road_id:
        next_road_id = str(next_waypoint.road_id)
        next_lanes = [
            id.split("_")[1]
            for id in road_lane_ids
            if next_road_id == id.split("_")[0]
        ]
    our_lanes = [
        id.split("_")[1]
        for id in road_lane_ids
        if str(ego_vehicle_waypoint.road_id) == id.split("_")[0]
    ]
    if next_lanes:
        next_lanes.sort()
        our_lanes.sort()
    if next_lanes == our_lanes:
        return next_road_id, next_lanes
    else:
        return None, None


def check_ego_on_highway(ego_vehicle_location, road_lane_ids, world_map):
    waypoints = []
    ego_waypoint = world_map.get_waypoint(ego_vehicle_location)
    waypoints.append(ego_waypoint)
    if ego_waypoint.get_left_lane() is not None:
        waypoints.append(ego_waypoint.get_left_lane())
    if ego_waypoint.get_right_lane() is not None:
        waypoints.append(ego_waypoint.get_right_lane())
    for wp in waypoints:
        ego_vehilce_road_id = wp.road_id
        lanes = []
        for id in road_lane_ids:
            if str(ego_vehilce_road_id) == id.split("_")[0]:
                lanes.append(id.split("_")[1])
        lanes = [int(lane) for lane in lanes]
        if len(lanes) >= 6 or (
                sorted(lanes) == list(range(min(lanes), max(lanes) + 1)) and len(lanes) >= 3
        ):
            return True

    return False


def get_all_road_lane_ids(world_map):
    road_lane_ids = set()

    for waypoint in world_map.generate_waypoints(1.0):
        lane_id = waypoint.lane_id
        road_id = waypoint.road_id
        road_lane_ids.add(f"{road_id}_{lane_id}")

    return road_lane_ids


def distance(p1, p2):
    return math.sqrt((p1.x - p2.x) ** 2 + (p1.y - p2.y) ** 2 + (p1.z - p2.z) ** 2)


def get_ego_direction_lanes(ego_vehicle, road_lane_ids, world_map):
    ego_vehicle_location = ego_vehicle.get_location()
    ego_vehilce_waypoint = world_map.get_waypoint(ego_vehicle_location)
    ego_vehilce_lane_id = str(ego_vehilce_waypoint.lane_id)
    ego_vehilce_road_id = str(ego_vehilce_waypoint.road_id)

    lanes = []
    for id in road_lane_ids:
        if ego_vehilce_road_id == id.split("_")[0]:
            lanes.append(id.split("_")[1])
    lanes.sort()
    lanes = [int(id) for id in lanes]
    lanes_split = []
    z = 0
    for i in range(1, len(lanes)):
        if lanes[i] == lanes[i - 1] - 1 or lanes[i] == lanes[i - 1] + 1:
            continue
        else:
            lanes_split.append(lanes[z:i])
            z = i
    lanes_split.append(lanes[z:])
    lanes_split = [
        sorted(direction, key=abs, reverse=True) for direction in lanes_split
    ]

    # Initialize matrix and key_value_pairs
    other_direction = []
    ego_direction = []
    for direction in lanes_split:
        if int(ego_vehilce_lane_id) in direction:
            ego_direction = direction
        else:
            other_direction = direction

    return ego_direction, other_direction


def create_city_matrix(ego_vehicle_location, road_lane_ids, world_map, ghost=False, ego_on_bad_highway_street=False):
    # Get lane id for ego_vehicle
    ego_vehilce_waypoint = world_map.get_waypoint(ego_vehicle_location)
    ego_vehilce_lane_id = str(ego_vehilce_waypoint.lane_id)
<<<<<<< HEAD
    print("ego_vehicle_lane_id: ", ego_vehilce_lane_id)
=======
    log("ego_vehicle_lane_id: " + ego_vehilce_lane_id)
>>>>>>> 6086f9ba
    ego_vehilce_road_id = str(ego_vehilce_waypoint.road_id)

    lanes = []
    for id in road_lane_ids:
        if ego_vehilce_road_id == id.split("_")[0]:
            lanes.append(id.split("_")[1])
    lanes.sort()
    lanes = [int(id) for id in lanes]
    lanes_split = []
    z = 0
    for i in range(1, len(lanes)):
        if lanes[i] == lanes[i - 1] - 1 or lanes[i] == lanes[i - 1] + 1:
            continue
        else:
            lanes_split.append(lanes[z:i])
            z = i
    lanes_split.append(lanes[z:])
    lanes_split = [
        sorted(direction, key=abs, reverse=True) for direction in lanes_split
    ]

    # Initialize matrix and key_value_pairs
    matrix = None
    key_value_pairs = None
    other_direction = []
    ego_direction = []
    for direction in lanes_split:
        if int(ego_vehilce_lane_id) in direction:
            ego_direction = direction
        else:
            other_direction = direction
    if len(ego_direction) >= 4:
        key_value_pairs = [
            ("left_outer_lane", [3, 3, 3, 3, 3, 3, 3, 3]),
            ("left_inner_lane", [3, 3, 3, 3, 3, 3, 3, 3]),
            (
                ego_vehilce_road_id + "_" + str(ego_direction[3]),
                [0, 0, 0, 0, 0, 0, 0, 0],
            ),
            (
                ego_vehilce_road_id + "_" + str(ego_direction[2]),
                [0, 0, 0, 0, 0, 0, 0, 0],
            ),
            (
                ego_vehilce_road_id + "_" + str(ego_direction[1]),
                [0, 0, 0, 0, 0, 0, 0, 0],
            ),
            (
                ego_vehilce_road_id + "_" + str(ego_direction[0]),
                [0, 0, 0, 0, 0, 0, 0, 0],
            ),
            ("right_inner_lane", [3, 3, 3, 3, 3, 3, 3, 3]),
            ("right_outer_lane", [3, 3, 3, 3, 3, 3, 3, 3]),
        ]
    elif len(ego_direction) == 3:
        key_value_pairs = [
            ("left_outer_lane", [3, 3, 3, 3, 3, 3, 3, 3]),
            ("left_inner_lane", [3, 3, 3, 3, 3, 3, 3, 3]),
            (
                ego_vehilce_road_id + "_" + str(ego_direction[2]),
                [0, 0, 0, 0, 0, 0, 0, 0],
            ),
            (
                ego_vehilce_road_id + "_" + str(ego_direction[1]),
                [0, 0, 0, 0, 0, 0, 0, 0],
            ),
            (
                ego_vehilce_road_id + "_" + str(ego_direction[0]),
                [0, 0, 0, 0, 0, 0, 0, 0],
            ),
            ("No_4th_lane", [3, 3, 3, 3, 3, 3, 3, 3]),
            ("right_inner_lane", [3, 3, 3, 3, 3, 3, 3, 3]),
            ("right_outer_lane", [3, 3, 3, 3, 3, 3, 3, 3]),
        ]

    elif len(ego_direction) == 2 and len(other_direction) == 2:
        key_value_pairs = [
            ("left_outer_lane", [3, 3, 3, 3, 3, 3, 3, 3]),
            ("left_inner_lane", [3, 3, 3, 3, 3, 3, 3, 3]),
            (
                ego_vehilce_road_id + "_" + str(other_direction[0]),
                [0, 0, 0, 0, 0, 0, 0, 0],
            ),
            (
                ego_vehilce_road_id + "_" + str(other_direction[1]),
                [0, 0, 0, 0, 0, 0, 0, 0],
            ),
            (
                ego_vehilce_road_id + "_" + str(ego_direction[1]),
                [0, 0, 0, 0, 0, 0, 0, 0],
            ),
            (
                ego_vehilce_road_id + "_" + str(ego_direction[0]),
                [0, 0, 0, 0, 0, 0, 0, 0],
            ),
            ("right_inner_lane", [3, 3, 3, 3, 3, 3, 3, 3]),
            ("right_outer_lane", [3, 3, 3, 3, 3, 3, 3, 3]),
        ]
    elif len(ego_direction) == 2 and len(other_direction) == 0:
        key_value_pairs = [
            ("left_outer_lane", [3, 3, 3, 3, 3, 3, 3, 3]),
            ("left_inner_lane", [3, 3, 3, 3, 3, 3, 3, 3]),
            ("No_opposing_direction", [3, 3, 3, 3, 3, 3, 3, 3]),
            ("No_opposing_direction", [3, 3, 3, 3, 3, 3, 3, 3]),
            (
                ego_vehilce_road_id + "_" + str(ego_direction[1]),
                [0, 0, 0, 0, 0, 0, 0, 0],
            ),
            (
                ego_vehilce_road_id + "_" + str(ego_direction[0]),
                [0, 0, 0, 0, 0, 0, 0, 0],
            ),
            ("right_inner_lane", [3, 3, 3, 3, 3, 3, 3, 3]),
            ("right_outer_lane", [3, 3, 3, 3, 3, 3, 3, 3]),
        ]
    elif len(ego_direction) == 1 and len(other_direction) == 1:
        key_value_pairs = [
            ("left_outer_lane", [3, 3, 3, 3, 3, 3, 3, 3]),
            ("left_inner_lane", [3, 3, 3, 3, 3, 3, 3, 3]),
            ("No_opposing_direction", [3, 3, 3, 3, 3, 3, 3, 3]),
            (
                ego_vehilce_road_id + "_" + str(other_direction[0]),
                [0, 0, 0, 0, 0, 0, 0, 0],
            ),
            (
                ego_vehilce_road_id + "_" + str(ego_direction[0]),
                [0, 0, 0, 0, 0, 0, 0, 0],
            ),
            ("No_own_right_lane", [3, 3, 3, 3, 3, 3, 3, 3]),
            ("right_inner_lane", [3, 3, 3, 3, 3, 3, 3, 3]),
            ("right_outer_lane", [3, 3, 3, 3, 3, 3, 3, 3]),
        ]
    elif len(ego_direction) == 1 and len(other_direction) == 0:
        key_value_pairs = [
            ("left_outer_lane", [3, 3, 3, 3, 3, 3, 3, 3]),
            ("left_inner_lane", [3, 3, 3, 3, 3, 3, 3, 3]),
            ("No_other_right_lane", [3, 3, 3, 3, 3, 3, 3, 3]),
            ("No_opposing_direction", [3, 3, 3, 3, 3, 3, 3, 3]),
            (
                ego_vehilce_road_id + "_" + str(ego_direction[0]),
                [0, 0, 0, 0, 0, 0, 0, 0],
            ),
            ("No_own_right_lane", [3, 3, 3, 3, 3, 3, 3, 3]),
            ("right_inner_lane", [3, 3, 3, 3, 3, 3, 3, 3]),
            ("right_outer_lane", [3, 3, 3, 3, 3, 3, 3, 3]),
        ]

    # Update matrix
    if key_value_pairs:
        matrix = collections.OrderedDict(key_value_pairs)
    if matrix and not ghost:
        try:
            if ego_on_bad_highway_street:
                if int(ego_vehilce_lane_id) > 0:
                    matrix[str(ego_vehilce_road_id) + "_" + str(int(ego_vehilce_lane_id) + 1)][3] = 1
                else:
                    matrix[str(ego_vehilce_road_id) + "_" + str(int(ego_vehilce_lane_id) - 1)][3] = 1
            else:
                matrix[str(ego_vehilce_road_id) + "_" + str(ego_vehilce_lane_id)][3] = 1
        except KeyError:
            matrix[str(ego_vehilce_road_id) + "_" + str(ego_vehilce_lane_id)][3] = 1
    return matrix


def detect_surrounding_cars(
        ego_location,
        ego_vehicle,
        matrix,
        road_lane_ids,
        world,
        radius,
        on_highway,
        highway_shape,
        ghost=False,
):
    world_map = world.get_map()
    # Get all surrounding cars in specified radius
    surrounding_cars = []
    surrounding_cars_on_highway_entryExit = []
    ego_vehicle_waypoint = world_map.get_waypoint(ego_location)
    ego_vehicle_road_id = ego_vehicle_waypoint.road_id

    for actor in world.get_actors():
        if "vehicle" in actor.type_id and (actor.id != ego_vehicle.id or ghost):
            distance_to_actor = distance(actor.get_location(), ego_location)
            if distance_to_actor <= radius:
                surrounding_cars.append(actor)

    _, next_lanes = check_road_change(ego_location, road_lane_ids, True, world_map)
    _, prev_lanes = check_road_change(ego_location, road_lane_ids, False, world_map)
    lanes_exist_further = False
    lanes = []
    for id in road_lane_ids:
        if str(ego_vehicle_road_id) == id.split("_")[0]:
            lanes.append(id.split("_")[1])
    try:
        if next_lanes and matrix:
            # lanes = [road_lane.split("_")[1] for road_lane in matrix.keys()]
            lanes_exist_further = all(lane in next_lanes for lane in lanes) or all(
                lane in lanes for lane in next_lanes
            )
    except IndexError:
        pass

    lanes_existed_before = False
    try:
        if prev_lanes and matrix:
            # lanes = [road_lane.split("_")[1] for road_lane in matrix.keys()]
            lanes_existed_before = all(lane in prev_lanes for lane in lanes) or all(
                lane in lanes for lane in prev_lanes
            )
    except IndexError:
        pass

    # in the following, ignore cars that are on highway exit/entry lanes
    if not highway_shape is None:
        entry_wps = highway_shape[2]
        exit_wps = highway_shape[3]

        entry_road_id = []
        exit_road_id = []
        entry_city_road = []
        exit_city_road = []
        entry_highway_road = []
        exit_highway_road = []
        if entry_wps:
            for entry_wp in entry_wps[0]:
                entry_city_road.append(entry_wp.previous(3)[0].road_id)
                entry_road_id.append(entry_wp.road_id)
            for entry_wp in entry_wps[1]:
                entry_highway_road.append(entry_wp.next(3)[0].road_id)
            if entry_wp.next(3)[0] and entry_wp.next(3)[0].get_left_lane() and entry_wp.next(3)[0].road_id == \
                    entry_wp.next(3)[0].get_left_lane().road_id:
                entry_highway_road = []
        if exit_wps:
            for exit_wp in exit_wps[1]:
                exit_city_road.append(exit_wp.next(3)[0].road_id)
                exit_road_id.append(exit_wp.road_id)
            for exit_wp in exit_wps[0]:
                exit_highway_road.append(exit_wp.previous(3)[0].road_id)
            if exit_wp.next(3)[0] and exit_wp.next(3)[0].get_left_lane() and exit_wp.next(3)[0].road_id == \
                    exit_wp.next(3)[0].get_left_lane().road_id:
                exit_highway_road = []

    # Update matrix based on the lane and position/distance to ego vehicle of other car
    if (
            on_highway
            and (not highway_shape is None)
            and (
            ego_vehicle_road_id
            in entry_road_id
            + entry_city_road
            + exit_road_id
            + exit_city_road
            + exit_highway_road
            + entry_highway_road
    )
    ):
        surrounding_cars_on_highway_entryExit.append(ego_vehicle)

    for car in surrounding_cars:
        # Get road and lane_id of other car
        other_car_waypoint = world_map.get_waypoint(car.get_location())
        other_car_lane_id = other_car_waypoint.lane_id
        other_car_road_id = other_car_waypoint.road_id
        other_car_road_lane_id = str(other_car_road_id) + "_" + str(other_car_lane_id)

        # ignore car on highway entry / Exit
        if (
                on_highway
                and (not highway_shape is None)
                and (
                other_car_road_id
                in entry_road_id
                + entry_city_road
                + exit_road_id
                + exit_city_road
                + exit_highway_road
                + entry_highway_road
        )
        ):
            surrounding_cars_on_highway_entryExit.append(car)
            continue
        col = calculate_position_in_matrix(
            ego_location,
            ego_vehicle,
            car,
            matrix,
            world_map,
            ego_vehicle.get_velocity(),
            ghost,
        )
        if col is None:
            continue
        if matrix:
            if other_car_road_lane_id in matrix.keys():
                if car.id == ego_vehicle.id:
                    matrix[other_car_road_lane_id][col] = 1
                else:
                    matrix[other_car_road_lane_id][col] = 2
                continue
            elif (lanes_exist_further or lanes_existed_before) and str(
                    other_car_lane_id
            ) in [str(road_lane.split("_")[1]) for road_lane in matrix.keys()]:
                if car.id == ego_vehicle.id:
                    matrix[str(ego_vehicle_road_id) + "_" + str(other_car_lane_id)][
                        col
                    ] = 1
                else:
                    try:
                        matrix[str(ego_vehicle_road_id) + "_" + str(other_car_lane_id)][
                            col
                        ] = 2
                    except:
                        pass

    return matrix, surrounding_cars_on_highway_entryExit


def get_forward_vector_distance(ego_vehicle_location, other_car, world_map):
    # Get the locations of the ego vehicle and the other car
    other_car_location = other_car.get_location()

    # Calculate straight line distance between ego and other car
    distance_ego_other = ego_vehicle_location.distance(other_car_location)

    # Get waypoints
    ego_waypoint = world_map.get_waypoint(ego_vehicle_location)
    other_waypoint = world_map.get_waypoint(other_car_location)

    other_lane_id = other_waypoint.lane_id

    left_lane_wp, right_lane_wp = ego_waypoint, ego_waypoint
    old_left_lane_wps, old_right_lane_wps = [], []
    while True:
        if (not left_lane_wp or left_lane_wp.id in old_left_lane_wps) and (
                not right_lane_wp or right_lane_wp.id in old_right_lane_wps
        ):
            return distance_ego_other
        if ego_waypoint.lane_id == other_lane_id:
            return distance_ego_other
        if left_lane_wp:
            old_left_lane_wps.append(left_lane_wp.id)
            left_lane_wp = left_lane_wp.get_left_lane()
            if left_lane_wp:
                if left_lane_wp.lane_id == other_lane_id:
                    perpendicular_wp = left_lane_wp
                    break
        if right_lane_wp:
            old_right_lane_wps.append(right_lane_wp.id)
            right_lane_wp = right_lane_wp.get_right_lane()
            if right_lane_wp:
                if right_lane_wp.lane_id == other_lane_id:
                    perpendicular_wp = right_lane_wp
                    break

    distance_opposite = ego_vehicle_location.distance(
        perpendicular_wp.transform.location
    )

    return math.sqrt(abs(distance_ego_other ** 2 - distance_opposite ** 2))


def check_car_in_front_or_behind(ego_location, other_location, rotation):
    # Get ego to other vector
    ego_to_other_vector = other_location - ego_location

    # Calculate forward vector
    ego_forward_vector = carla.Vector3D(
        math.cos(math.radians(rotation.yaw)),
        math.sin(math.radians(rotation.yaw)),
        0,
    )

    # Calculate dot_product (similarity between the vectors)
    dot_product = (
            ego_forward_vector.x * ego_to_other_vector.x
            + ego_forward_vector.y * ego_to_other_vector.y
    )
    return dot_product


def calculate_position_in_matrix(
        ego_location, ego_vehicle, other_car, matrix, world_map, velocity, ghost=False
):
    # Get ego vehicle rotation and location
    if ghost:
        rotation = other_car.get_transform().rotation
    else:
        rotation = ego_vehicle.get_transform().rotation

    # Get other car vehicle location
    other_location = other_car.get_transform().location

    # Calculate new distance
    new_distance = get_forward_vector_distance(ego_location, other_car, world_map)

    # Get distance between ego_vehicle and other car
    distance_to_actor = distance(other_location, ego_location)

    # check car behind or in front of ego vehicle
    dot_product = check_car_in_front_or_behind(ego_location, other_location, rotation)

    # Get road_lane_id of other vehicle
    other_car_waypoint = world_map.get_waypoint(other_location)
    other_car_lane_id = other_car_waypoint.lane_id
    other_car_road_id = other_car_waypoint.road_id
    other_car_road_lane_id = str(other_car_road_id) + "_" + str(other_car_lane_id)

    # Get road_lane_id of ego vehicle
    ego_car_waypoint = world_map.get_waypoint(ego_location)
    ego_car_lane_id = ego_car_waypoint.lane_id
    ego_car_road_id = ego_car_waypoint.road_id
    ego_car_road_lane_id = str(ego_car_road_id) + "_" + str(ego_car_lane_id)

    # velocity = ego_vehicle.get_velocity()
    ego_speed = (
            3.6 * (velocity.x ** 2 + velocity.y ** 2 + velocity.z ** 2) ** 0.5
    )  # Convert m/s to km/h
    road_lane_ids = get_all_road_lane_ids(world_map)
    if check_ego_on_highway(ego_location, road_lane_ids, world_map):
        speed_factor = 2.0
    else:
        speed_factor = 1

    col = None

    # Other car is in front of ego_vehicle
    if (
            abs(dot_product) < 4
            and other_car_road_lane_id in list(matrix.keys())
            and matrix[other_car_road_lane_id][3] != 1
    ):
        col = 3
    elif dot_product > 0:
        if new_distance < 10 * speed_factor:
            col = 4
        elif new_distance < 20 * speed_factor:
            col = 5
        elif new_distance < 30 * speed_factor:
            col = 6
        elif new_distance < 40 * speed_factor:
            col = 7

    # Other car is behind ego_vehicle
    else:
        if new_distance < 10 * speed_factor:
            col = 2
        elif new_distance < 20 * speed_factor:
            col = 1
        elif new_distance < 30 * speed_factor:
            col = 0
    return col


def get_row(matrix):
    row_data = {}

    keys = [0, 1, 2, 3, 4, 5, 6, 7]
    counter = 0
    for key, values in matrix.items():
        column_names = [f"{keys[counter]}_{i}" for i in range(0, 8)]
        row_data.update(dict(zip(column_names, values)))
        counter += 1

    return row_data


def get_speed(ego_vehicle):
    velocity = ego_vehicle.get_velocity()
    ego_speed = (
            3.6 * (velocity.x ** 2 + velocity.y ** 2 + velocity.z ** 2) ** 0.5
    )  # Convert m/s to km/h

    return ego_speed


def get_steering_angle(ego_vehicle):
    control = ego_vehicle.get_control()
    steering_angle = math.radians(control.steer)
    return steering_angle


def get_waypoint_direction(
        ego_vehicle, closest_start_wp, junction_waypoint, direction_angle
):
    # Get the location of the ego vehicle when entering junction
    ego_location = closest_start_wp.transform.location

    point1_x = closest_start_wp.transform.location.x
    point1_y = closest_start_wp.transform.location.y
    next_waypoint = closest_start_wp.next(5)[0]
    point2_x = next_waypoint.transform.location.x
    point2_y = next_waypoint.transform.location.y

    # Calculate the vector components
    vector_x = point2_x - point1_x
    vector_y = point2_y - point1_y

    # Calculate the yaw angle
    yaw = math.atan2(vector_y, vector_x)
    yaw_degrees = math.degrees(yaw)
    ego_rotation = yaw_degrees
    # Get the orientation of the ego vehicle
    ego_rotation_1 = ego_vehicle.get_transform().rotation.yaw
    # ego_rotation = ego_rotation_1
    # Get the location of the junction waypoint
    junction_location = junction_waypoint.transform.location

    # Calculate the angle between the ego vehicle and the junction waypoint
    angle = math.atan2(
        junction_location.y - ego_location.y, junction_location.x - ego_location.x
    )
    angle = math.degrees(angle)

    if abs(ego_rotation) > 100:
        if angle < 0:
            angle = 360 - abs(angle)
        if ego_rotation < 0:
            ego_rotation = 360 - abs(ego_rotation)

    # Calculate the difference between the angles
    angle_diff = angle - ego_rotation

    # Determine the direction of the junction waypoint
    if abs(angle_diff) < direction_angle:
        return "straight"
    elif angle_diff <= -direction_angle:
        return "left"
    else:
        return "right"


def get_closest_starting_waypoint(junction_waypoints, ego_location):
    closest_start_wp = junction_waypoints[0][0]
    # get the closest start waypoint to ego
    for start_wp, _ in junction_waypoints:
        if distance(start_wp.transform.location, ego_location) < distance(
                closest_start_wp.transform.location, ego_location
        ):
            closest_start_wp = start_wp

    return closest_start_wp


def get_all_lanes(ego_vehicle, ego_wp, junction_waypoints, road_lane_ids, direction_angle):
    ego_location = ego_wp.transform.location

    road_id_ego = str(ego_wp.road_id)

    lane_id_ego = ego_wp.lane_id
    start_wps = [[], [], []]
    end_wps = [[], [], [], []]
    closest_start_wp = get_closest_starting_waypoint(junction_waypoints, ego_location)

    for i, (start_wp, end_wp) in enumerate(junction_waypoints):
        if junction_waypoints[0][0].get_junction().id == 1368 and ((i < 2) or (i >= len(junction_waypoints) - 2)):
            road_id_end_wp = str(end_wp.previous(2)[0].road_id)
            lane_id_end_wp = str(end_wp.previous(2)[0].lane_id)
        else:
            # end
            road_id_end_wp = str(end_wp.next(1)[0].road_id)
            lane_id_end_wp = str(end_wp.next(1)[0].lane_id)

        end_wps[0].append(end_wp)
        end_wps[1].append(road_id_end_wp)

        if (road_id_end_wp != road_id_ego and str(end_wp.next(10)[0].road_id) != road_id_ego) \
                and (not (
                (int(road_id_end_wp) in [2, 3] and int(road_id_ego) in [467, 468, 477]) or int(road_id_ego) in [12, 13,
                                                                                                                879,
                                                                                                                880,
                                                                                                                886]) \
                     or not ((int(road_id_end_wp) in [12, 13] and int(road_id_ego) in [12, 13, 879, 880, 886]) or int(
                    road_id_ego) in [467, 468, 477])):
            end_wps[2].append(
                get_waypoint_direction(
                    ego_vehicle, closest_start_wp, end_wp, direction_angle
                )
            )

        else:
            end_wps[2].append("ego")

        end_wps[3].append(lane_id_end_wp)

    # get distinct road id + corresponding direction from ego + end_wp
    junction_roads = []
    for i in range(len(end_wps[0])):
        if end_wps[1][i] not in [x[0] for x in junction_roads]:
            junction_roads.append(
                [end_wps[1][i], end_wps[2][i], end_wps[0][i], end_wps[3][i]]
            )

    lanes_all = {
        "ego": [],
        "left": [],
        "straight": [],
        "right": [],
    }  # direction from ego perspective
    for lane_id in road_lane_ids:  # iterate through all lanes of map
        for road in junction_roads:  # for each road of the junction
            if road[0] == lane_id.split("_")[0]:
                if (junction_waypoints[0][0].get_junction().id == 1368) and int(lane_id.split("_")[1]) * np.sign(
                        ego_wp.lane_id) < 0 and int(road[0]) != 23:
                    continue
                else:
                    lanes_all[road[1]].append(lane_id.split("_")[1])
    return lanes_all, junction_roads


def remove_elements(lst):
    result = []
    for i in range(len(lst)):
        should_remove = False
        for j in range(i + 1, len(lst)):
            if abs(lst[i] - lst[j]) <= 1.5:
                should_remove = True
                break
        if not should_remove:
            result.append(lst[i])
    return result


def build_grid(boxes):
    x = boxes[0][0].location.x
    grid = []
    row = [boxes[0]]
    i = 1
    for i in range(1, len(boxes)):
        if boxes[i][0].location.x == x:
            row.append(boxes[i])
        else:
            grid.append(row)
            row = []

            row.append(boxes[i])
            x = boxes[i][0].location.x
    grid.append(row)
    return grid


def transpose_2d_array(array):
    transposed_array = [list(row) for row in zip(*array[::-1])]
    return transposed_array


def rotate_grid(grid, yaw):
    if 45 <= yaw <= 135:
        return transpose_2d_array(transpose_2d_array(grid))
    elif (135 <= yaw <= 180) or (-180 <= yaw <= -135):
        # Rotate 90 degrees to the left
        return transpose_2d_array(grid)
    elif -135 <= yaw <= -45:
        # Rotate 180 degrees
        return grid
    elif -45 <= yaw <= 45:
        # Rotate 90 degrees to the right
        return transpose_2d_array(transpose_2d_array(transpose_2d_array(grid)))


def check_flipping_rows_and_columns(ego_vehicle):
    ego_transform = ego_vehicle.get_transform()
    ego_rotation = ego_transform.rotation
    yaw = ego_rotation.yaw

    if (yaw >= -45 and yaw <= 45) or (
            (yaw >= -180 and yaw < -135) or (yaw >= 135 and yaw <= 180)
    ):
        return True


def get_grid_corners(junction_shape):
    global x_1, x_2, y_2
    y_1 = None
    for i in range(8):
        if junction_shape[i][1][0] != 3:
            y_1 = i
            break

    for j in range(7, -1, -1):
        if junction_shape[j][1][0] != 3:
            y_2 = j
            break

    # left is no street
    if sum(junction_shape[0][1]) == 8 * 3:
        for k in range(8):
            if junction_shape[7][1][k] != 3:
                x_1 = k
                break

        for l in range(7, -1, -1):
            if junction_shape[7][1][l] != 3:
                x_2 = l
                break
    else:
        for k in range(8):
            if junction_shape[0][1][k] != 3:
                x_1 = k
                break

        for l in range(7, -1, -1):
            if junction_shape[0][1][l] != 3:
                x_2 = l
                break

    return [[y_1, x_1], [y_1, x_2], [y_2, x_1], [y_2, x_2]]


def is_highway_junction(ego_vehicle, ego_wp, junction, road_lane_ids, direction_angle):
    lanes_all, junction_roads = get_all_lanes(
        ego_vehicle, ego_wp, junction.get_waypoints(carla.LaneType().Driving), road_lane_ids, direction_angle
    )

    highway_junction = False
    for _, lanes in lanes_all.items():
        if len(lanes) >= 8:
            highway_junction = True
            break
    return highway_junction


def get_distance_junction_start(wp):
    x = 1
    while wp.previous(x)[0].is_junction:
        x = x + 1
    return x


def get_distance_junction_end(wp):
    x = 1
    while wp.next(x)[0].is_junction:
        x = x + 1
    return x


def insert_in_matrix(matrix, car, ego_vehicle, col, row):
    if car.id == ego_vehicle.id:
        matrix[row][1][col] = 1
    else:
        if matrix[row][1][col] == 1:
            dot_product = check_car_in_front_or_behind(
                ego_vehicle.get_location(),
                car.get_location(),
                ego_vehicle.get_transform().rotation,
            )
            if dot_product > 0:
                if row == 6 or row == 7:
                    matrix[row - 1][1][col] = 2
                elif row == 5 and col < 7:
                    matrix[row][1][col + 1] = 2
            else:
                if row == 6:
                    matrix[row + 1][1][col] = 2
                elif row == 5 and col > 0:
                    matrix[row][1][col - 1] = 2
        else:
            matrix[row][1][col] = 2


def get_right_lane_wp(wps):
    right_lane_wp = wps[0][0]
    for wp in wps:
        if abs(wp[0].lane_id) > abs(right_lane_wp.lane_id):
            right_lane_wp = wp[0]
    return right_lane_wp


def get_road(lane_start):
    waypoints = [lane_start]
    next_wp = lane_start.next(2)[0]
    while next_wp.road_id == waypoints[-1].road_id:
        waypoints.append(next_wp)
        next_wp = next_wp.next(2)[0]
    return waypoints


def angle_between_vectors(a, b):
    dot = a.x * b.x + a.y * b.y
    mag_a = math.sqrt(a.x ** 2 + a.y ** 2)
    mag_b = math.sqrt(b.x ** 2 + b.y ** 2)
    cos_theta = dot / (mag_a * mag_b)
    theta = math.acos(cos_theta)
    return math.degrees(theta)<|MERGE_RESOLUTION|>--- conflicted
+++ resolved
@@ -120,11 +120,7 @@
     # Get lane id for ego_vehicle
     ego_vehilce_waypoint = world_map.get_waypoint(ego_vehicle_location)
     ego_vehilce_lane_id = str(ego_vehilce_waypoint.lane_id)
-<<<<<<< HEAD
     print("ego_vehicle_lane_id: ", ego_vehilce_lane_id)
-=======
-    log("ego_vehicle_lane_id: " + ego_vehilce_lane_id)
->>>>>>> 6086f9ba
     ego_vehilce_road_id = str(ego_vehilce_waypoint.road_id)
 
     lanes = []
