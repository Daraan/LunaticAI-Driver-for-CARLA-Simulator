import matplotlib
matplotlib.use('Agg')

import threading
import time
from typing import Dict, List, TYPE_CHECKING
if TYPE_CHECKING:
    from typing import Literal # For Python 3.8

import asyncio
import threading
import time

import numpy as np
import matplotlib.backends.backend_agg as agg
import pylab

import carla
import pygame

from data_gathering.car_detection_matrix.informationUtils import get_all_road_lane_ids
from data_gathering.car_detection_matrix.matrix_wrap import wrap_matrix_functionalities

from launch_tools import CarlaDataProvider

async def matrix_function(ego_vehicle, world, world_map, road_lane_ids, result_queue):
    while True:
        matrix = wrap_matrix_functionalities(ego_vehicle, world, world_map, road_lane_ids)
        # Put the matrix into the queue for access outside the thread
        await result_queue.put(matrix)
        await asyncio.sleep(1)

class DataMatrix:
    def __init__(self, ego_vehicle : carla.Actor, world : carla.World, road_lane_ids=None):
        self.ego_vehicle = ego_vehicle
        self.world = world
        self.running = True
        self._sync = True
        self.world_map = CarlaDataProvider.get_map()
<<<<<<< HEAD
        self.road_lane_ids = road_lane_ids or get_all_road_lane_ids(world_map=CarlaDataProvider._map)
=======
        self.road_lane_ids = road_lane_ids or get_all_road_lane_ids(CarlaDataProvider._map)
>>>>>>> 92a78025
        self.matrix : Dict[int, List[int]] = None

    def _calculate_update(self):
        return wrap_matrix_functionalities(self.ego_vehicle, self.world, self.world_map,
                                                         self.road_lane_ids)
    
    def update(self):
        if self.running:
            self.matrix = self._calculate_update()
            return self.matrix

    def getMatrix(self):
        return self.matrix

    def start(self):
        self.running = True

    def stop(self):
        self.running = False
         
    def __del__(self):
        if self.running:
            self.stop()
        
    def to_list(self):
        if self.matrix is None:
            return None
        return list(self.matrix.values())
    
    def to_numpy(self):
        if self.matrix is None:
            return None
        return np.array(self.to_list())  
    
    def render(self, display : pygame.Surface, 
               imshow_settings={'cmap':'jet'},
               vertical=True, 
               values=True,
               text_settings={'color':'orange'},
               *,
               draw=True):
        if self.matrix is None or not draw:
            return
        ax : pylab.Axes
        fig, ax = pylab.subplots(figsize=(2, 2), dpi=100)
        matrix = self.to_numpy() # lanes are horizontal, OneLane: left to right, Left Lane at the top.
        if vertical:
            matrix = np.rot90(matrix) # 1st/3rd perspective
        ax.imshow(matrix, **imshow_settings)
        if values:
            for (i, j), val in np.ndenumerate(matrix):
                ax.text(j, i, val, ha='center', va='center', **text_settings)
        ax.axis('off')
        fig.tight_layout(pad=0)
        canvas = agg.FigureCanvasAgg(fig)
        canvas.draw()
        renderer = canvas.get_renderer()
        raw_data = renderer.tostring_rgb()
        
        size = canvas.get_width_height()
        #size = (size[0] //2, size[1] // 2)
        surf = pygame.image.fromstring(raw_data, size, "RGB")
        
        display.blit(surf, (220, display.get_height() - surf.get_height()- 40 ))
        pylab.close(fig)

    @property
    def sync(self):
        return self._sync

class AsyncDataMatrix(DataMatrix):
    def __init__(self, ego_vehicle : carla.Actor, world : carla.World, road_lane_ids=None, *, sleep_time=0.1):
        super().__init__(ego_vehicle, world, road_lane_ids)
        self._sync = False
        self.sleep_time = sleep_time
        self.lock = threading.Lock()
        self.worker_thread = threading.Thread(target=self._worker)
        
    # TODO: add signal handler to interrupt the thread faster
    
    def update(self):
        NotImplemented

    def _worker(self):
        while self.running:
            try:
                new_matrix = self._calculate_update()
                with self.lock:
                    self.matrix = new_matrix
            except (RuntimeError, OSError) as e:
                print(f"Error in matrix calculation: {e}")
                raise
            except Exception as e:
                print(f"Error in matrix calculation: {e}")
            time.sleep(self.sleep_time)

    def getMatrix(self):
        with self.lock:
            return self.matrix

    def start(self):
        self.running = True
        self.worker_thread.start() # NOTE: This does not allow restart

    def stop(self):
        self.running = False
        try:
            from agents.tools.logging import logger
            if self.worker_thread.is_alive():
                self.worker_thread.join()
            else:
                logger.info("DataMatrix.stop called multiple times.")
        except ImportError:
            print("Cannot import logger from agents.tools.logging. Stopping data matrix.")
            self.worker_thread.join()<|MERGE_RESOLUTION|>--- conflicted
+++ resolved
@@ -37,11 +37,7 @@
         self.running = True
         self._sync = True
         self.world_map = CarlaDataProvider.get_map()
-<<<<<<< HEAD
-        self.road_lane_ids = road_lane_ids or get_all_road_lane_ids(world_map=CarlaDataProvider._map)
-=======
         self.road_lane_ids = road_lane_ids or get_all_road_lane_ids(CarlaDataProvider._map)
->>>>>>> 92a78025
         self.matrix : Dict[int, List[int]] = None
 
     def _calculate_update(self):
