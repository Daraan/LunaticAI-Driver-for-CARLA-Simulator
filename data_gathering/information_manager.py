--- conflicted
+++ resolved
@@ -7,11 +7,7 @@
 
 from fnmatch import fnmatch
 from functools import wraps
-<<<<<<< HEAD
-from typing import Any, ClassVar, TYPE_CHECKING, NamedTuple, Union
-=======
 from typing import Any, ClassVar, TYPE_CHECKING, NamedTuple, Union, Dict, List
->>>>>>> 92a78025
 import carla
 
 if TYPE_CHECKING:
@@ -188,10 +184,7 @@
         return self.Information(
             current_waypoint= current_waypoint,
             current_speed= self.live_info.current_speed,
-<<<<<<< HEAD
-=======
             current_states= self.state_counter,
->>>>>>> 92a78025
             relevant_traffic_light=self.relevant_traffic_light, 
             relevant_traffic_light_distance=self.relevant_traffic_light_distance,
             vehicles= self.vehicles,
@@ -201,18 +194,11 @@
     class Information(NamedTuple):
         current_waypoint: carla.Waypoint
         current_speed: float
-<<<<<<< HEAD
-        relevant_traffic_light: carla.TrafficLight
-        relevant_traffic_light_distance: float
-        vehicles: "list[carla.Vehicle]"
-        walkers: "list[carla.Walker]"
-=======
         current_states : Dict[AgentState, int]
         relevant_traffic_light: carla.TrafficLight
         relevant_traffic_light_distance: float
         vehicles: List[carla.Vehicle]
         walkers: List[carla.Walker]
->>>>>>> 92a78025
 
     # ---- Global Information ----
 
