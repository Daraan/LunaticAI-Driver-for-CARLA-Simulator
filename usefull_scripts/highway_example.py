--- conflicted
+++ resolved
@@ -8,7 +8,6 @@
 
 CARLA_ROOT = os.environ.get("CARLA_ROOT", "./")
 
-<<<<<<< HEAD
 try:
     sys.path.append(glob.glob(os.path.join(CARLA_ROOT, "PythonAPI", "carla", "dist",'carla-*%d.%d-%s.egg' % (
         sys.version_info.major,
@@ -19,35 +18,12 @@
     print("Trying to use carla installation")
     pass
 
-import carla
-from carla import Transform, Vector3D
-import utils
-=======
-if len(sys.argv) > 1:
-    town = sys.argv[1]
-else:
-    town = 'Town04'  # maybe 'Town04_Opt'
-
-# try:
-#     sys.path.append(glob.glob(os.path.join(CARLA_ROOT, "PythonAPI", "carla", "dist", 'carla-*%d.%d-%s.egg' % (
-#         sys.version_info.major,
-#         sys.version_info.minor,
-#         'win-amd64' if os.name == 'nt' else 'linux-x86_64')))[0])
-#     print("Using .egg file")
-# except IndexError:
-#     print("Trying to use carla installation")
-#     pass
-
 
 import carla
-
-from carla.libcarla import Transform, Vector3D
-
+import utils
 
 def destroy():
     client.apply_batch([carla.command.DestroyActor(x) for x in vehicles])
->>>>>>> 4c341c8b
-
 
 client = carla.Client('localhost', 2000)
 
@@ -95,20 +71,9 @@
 #    v = world.spawn_actor(car_blueprint, spawn_points[idx])
 #    vehicles.append(v)
 
-#for dist in [20, -40]:
-#    v = world.spawn_actor(car_blueprint, 
-#                          Transform(ego_spawn.location + #Vector3D(dist), ego_spawn.rotation))
-#    vehicles.append(v)
-
-
-<<<<<<< HEAD
-for trans in spawn_points[1:]:
-    v = world.spawn_actor(car_blueprint, trans)
-=======
 for dist in [20, -40]:
-    v = world.spawn_actor(car_blueprint,
+    v = world.spawn_actor(car_blueprint, 
                           Transform(ego_spawn.location + Vector3D(dist), ego_spawn.rotation))
->>>>>>> 4c341c8b
     vehicles.append(v)
 
 
