# DO NOT USE from __future__ import annotations ! This would break the dataclass interface.

import os
import sys
from collections.abc import Mapping


from classes.camera_manager import CameraBlueprint
from classes.rss_visualization import RssDebugVisualizationMode
if __name__ == "__main__": # TEMP clean at the end, only here for testing
    import os
    sys.path.append(os.path.abspath("../"))

from enum import Enum, IntEnum
from functools import partial, wraps
from dataclasses import dataclass, field, asdict, is_dataclass
import typing
from typing import TYPE_CHECKING, Any, Callable, ClassVar, Dict, List, Optional, Tuple, Type, Union, cast

# from typing import ParamSpec, Concatenate, TypeAlias
#Param = ParamSpec("Param")
ConfigType = typing.TypeVar("ConfigType", bound="AgentConfig")
ReturnType = typing.TypeVar("ReturnType")

#import attr

from omegaconf import DictConfig, MISSING, SI, II, ListConfig, OmegaConf, SCMode
from omegaconf.errors import InterpolationToMissingValueError
# NOTE:
"""
# For type hints when interpolating

II : Equivalent to ${interpolation}
SI Use this for String interpolation, for example "http://${host}:${port}"
"""

import carla

import ast
import inspect
<<<<<<< HEAD
=======
from launch_tools import ast_parse
>>>>>>> 01dc3dd9
from agents.navigation.local_planner import RoadOption
from classes.rss_sensor import AD_RSS_AVAILABLE

__all__ = ["AgentConfig", 
           "SimpleConfig", 
           "BasicAgentSettings", 
           "BehaviorAgentSettings", 
           "SimpleBasicAgentSettings", 
           "SimpleBehaviorAgentSettings",
           "LunaticAgentSettings",
           "SimpleLunaticAgentSettings",
           "AutopilotBehavior",
           
           "CameraConfig",
           "LaunchConfig",
        ]

_class_annotations = None
_file_path = __file__

# ---------------------
# Helper methods
# ---------------------

# need this check for readthedocs
if os.environ.get("_OMEGACONF_RESOLVERS_REGISTERED", "0") == "0":
    OmegaConf.register_new_resolver("sum", lambda x, y: x + y)
    OmegaConf.register_new_resolver("subtract", lambda x, y: x + y)
    OmegaConf.register_new_resolver("min", lambda *els: min(els))
    os.environ["_OMEGACONF_RESOLVERS_REGISTERED"] = "1"

class class_or_instance_method:
    """Decorator to transform a method into both a regular and class method"""
    
    def __init__(self, call):
        self.__wrapped__ = call
        self._wrapper = lambda x : x # TODO: functools.partial and functools.wraps shadow the signature, this reveals it again.

    def __get__(self, instance : Union[None, "AgentConfig"], owner : Type["AgentConfig"]):
        if instance is None:  # called on class 
            return self._wrapper(partial(self.__wrapped__, owner))
        return self._wrapper(partial(self.__wrapped__, instance)) # called on instance


def set_readonly_interpolations(conf : Union[DictConfig, ListConfig]):
    """
    Sets all interpolations to readonly.
    
    See: https://github.com/omry/omegaconf/issues/1161
    """
    if conf._is_interpolation():
        OmegaConf.set_readonly(conf, True)
    elif isinstance(conf, DictConfig):
        for key in conf:
            set_readonly_interpolations(conf._get_node(key))
    elif isinstance(conf, ListConfig):
        for key in range(len(conf)):
            set_readonly_interpolations(conf._get_node(key))
            
def set_readonly_keys(conf : Union[DictConfig, ListConfig], keys : List[str]):
    for key in keys:
        OmegaConf.set_readonly(conf._get_node(key), True)

# ---------------------
# Base Classes
# ---------------------

class AgentConfig:
    """
    Base interface for the agent settings. 
    
    Handling the initialization from a nested dataclass and merges in the changes
    from the overwrites options.
    """
    overwrites: "Optional[Dict[str, Union[dict, AgentConfig]]]" = None
    
    @classmethod
    def get_defaults(cls) -> "AgentConfig":
        """Returns the global default options."""
        return cls()
    
    @class_or_instance_method
    def export_options(cls_or_self, path, category=None, resolve=False, with_comments=False) -> None:
        """Exports the options to a yaml file."""
        if inspect.isclass(cls_or_self):
            cls_or_self = cls_or_self()
        if category is None:
            options = cls_or_self
        else:
            options = cls_or_self[category]
        if with_comments:
            string = cls_or_self.to_yaml(resolve=resolve, yaml_commented=True)
            with open(path, "w") as f:
                f.write(string)
            return
        if not isinstance(options, DictConfig): 
            # TODO: look how we can do this directly from dataclass
            options = OmegaConf.create(options, flags={"allow_objects": True})
        OmegaConf.save(options, path, resolve=resolve) # NOTE: This might raise if options is structured, for export structured this is actually not necessary.
        
    @class_or_instance_method
    def simplify_options(cls_or_self, category=None, *, resolve, yaml=False, yaml_commented=True, **kwargs):
        """
        Returns a dictionary of all options or a string in yaml format.
        
        :param category: The category of options to retrieve. If None, retrieves all options.
        :param resolve: Whether to resolve and interpolate values.
        :param yaml: Whether to return the options as YAML formatted string
        :param kwargs: Additional keyword arguments to pass to OmegaConf.to_container or OmegaConf.to_yaml.
        
        :return: The dictionary or str of options.
        """
        if inspect.isclass(cls_or_self):
            cls_or_self = cls_or_self()
        if category is None:
            options = cls_or_self
        else:
            options = getattr(cls_or_self, category)
        if not isinstance(options, DictConfig) and not resolve and not yaml:
            return asdict(options)
        if not isinstance(options, DictConfig):
            #options = OmegaConf.structured(options, flags={"allow_objects": True})
            pass
        
        if yaml:
            # Simple YAML
            import yaml
            
            """
            from omegaconf._utils import get_omega_conf_dumper
            Dumper = get_omega_conf_dumper()
            org_func = Dumper.str_representer
            def str_representer(dumper, data: str):
                result = org_func(dumper, data)
                return result
            
            Dumper.add_representer(str, str_representer)
            string = yaml.dump(  # type: ignore
                container,
                default_flow_style=False,
                allow_unicode=True,
                sort_keys=kwargs.get("sort_keys", False),
                Dumper=Dumper,
            )
            """
            from omegaconf._utils import _ensure_container, get_omega_conf_dumper
            cfg = OmegaConf.create(cls_or_self, flags={"allow_objects": True})
            container = OmegaConf.to_container(cfg, resolve=False, enum_to_str=True)
            string = yaml.dump(  # type: ignore
                container,
                default_flow_style=False,
                allow_unicode=True,
                sort_keys=False,
                Dumper=get_omega_conf_dumper(),
            )
            if not yaml_commented:
                return string
            # Extend 
            
            # Get documentations
            global _class_annotations
            if _class_annotations is None:
                with open(_file_path, "r") as f:
                    tree = ast_parse(f.read())
                    _class_annotations = {}
                    extract_annotations(tree, docs=_class_annotations)
            
            if isinstance(cls_or_self, type): # is class
                cls = cls_or_self
            else:
                cls = cls_or_self.__class__
            
            from ruamel.yaml import YAML
            from ruamel.yaml.comments import CommentedBase
            yaml2 = YAML(typ='rt')
            #container = OmegaConf.to_container(options, resolve=False, enum_to_str=True, structured_config_mode=SCMode.DICT)
            data: CommentedBase = yaml2.load(string)
            
            cls_doc = _class_annotations[cls.__name__]
            
            # First line
            data.yaml_set_start_comment(cls_doc.get("__doc__", cls.__name__))
            
            # add comments to all other attributes
            def add_comments(container, data, lookup, indent=0):
                for key, value in container.items():
                    if isinstance(value, dict) and isinstance(cls_doc.get(key, None), dict):
                        add_comments(value, data[key], cls_doc[key], indent=indent+2)
                        comment_txt:str = "\n"+cls_doc[key].get("__doc__", "")
                    else:
                        comment_txt = lookup.get(key, None)
                    if comment_txt is None:
                        continue
                    comment_txt=comment_txt.replace("\n\n","\n \n")
                    if comment_txt.count("\n") > 0:
                        comment_txt = "\n"+comment_txt
                    data.yaml_set_comment_before_after_key(key, comment_txt, indent=indent)
            add_comments(container, data, cls_doc)
            # data.yaml_add_eol_comment(comment_txt, key = key)

            import io
            stream = io.StringIO()
            yaml2.dump(data, stream)
            stream.seek(0)
            return stream.read()
        return OmegaConf.to_container(options, resolve=resolve, **kwargs)
    
    @class_or_instance_method
    def to_yaml(cls_or_self, resolve=False, yaml_commented=True) ->  str:
        return cls_or_self.simplify_options(resolve=resolve, yaml=True, yaml_commented=yaml_commented)
<<<<<<< HEAD
    
=======
        
>>>>>>> 01dc3dd9
    @classmethod
    def from_yaml(cls, path, category : Optional[str]=None, *, merge=True):
        """Loads the options from a yaml file."""
        if merge:
            options : cls = OmegaConf.merge(OmegaConf.create(cls, flags={"allow_objects":True}), OmegaConf.load(path))
        else:
            options : cls = OmegaConf.load(path)
        if category is None:
            return options
        r : cls = cast(cls, options[category])
        return r
    
    @classmethod
    def create_from_args(cls, args_agent:"Union[os.PathLike, dict, DictConfig, Mapping]", 
                         overwrites:"Optional[Mapping]"=None, 
                         *,
                         assure_copy : bool = False,
                         dict_config_no_parent:bool = True,
                         config_mode:Optional[SCMode]=None # SCMode.DICT_CONFIG # NOTE: DICT_CONFIG is only good when we have a structured config 
                         ):
        """
        Creates the agent settings based on the provided arguments.

        Args:
            cls (ConfigType): The type of the agent settings.
            args_agent (Union[os.PathLike, dict, DictConfig, dataclass]): The argument specifying the agent settings. It can be a path to a YAML file, a dictionary, a dataclass, or a DictConfig.
            overwrites (Optional[Mapping]): Optional mapping containing additional settings to overwrite the default agent settings.
            config_mode (omegaconf.SCMode, optional): 
                Optional configuration mode for structured config. 
                If None the return type might not be a DictConfig.
                Defaults to SCMode.DICT_CONFIG.

        Returns:
            ConfigType: The created agent settings.

        Raises:
            Exception: If the overwrites cannot be merged into the agent settings.

        """
        from agents.tools.logging import logger
        behavior : cls
        if isinstance(args_agent, dict):
            logger.debug("Using agent settings from dict with LunaticAgentSettings. Note settings are NOT a dict config. Interpolations not available.")
            behavior = cls(**args_agent) # NOTE: Not a dict config
        elif isinstance(args_agent, str):
            logger.info("Using agent settings from file `%s`", args_agent)
            behavior = cls.from_yaml(args_agent)
        elif is_dataclass(args_agent) or isinstance(args_agent, DictConfig):
            logger.info("Using agent settings as is, as it is a dataclass or DictConfig.")
            if assure_copy:
                behavior : cls = OmegaConf.create(args_agent, flags={"allow_objects": True})
            elif isinstance(args_agent, type):
                behavior = args_agent()
            else:
                behavior = args_agent
        else:
            if config_mode is None or config_mode == SCMode.DICT:
                logger.warning("Type `%s` of launch argument type `agent` not supported, trying to use it anyway. Expected are (str, dataclass, DictConfig)", type(args_agent))
            if isinstance(args_agent, type):
                behavior = args_agent() # be sure to have an instance
            if assure_copy:
                from copy import deepcopy
                behavior = deepcopy(args_agent)
            else:
                behavior = args_agent
        if config_mode is not None:
            logger.debug("Converting agent settings (type: %s) to to container via %s", type(behavior), config_mode)
            if not isinstance(behavior, DictConfig):
                behavior = OmegaConf.create(behavior, flags={"allow_objects": True})
            behavior = OmegaConf.to_container(behavior, structured_config_mode=config_mode)
        
        if overwrites:
            if isinstance(behavior, DictConfig):
                behavior = OmegaConf.merge(behavior, OmegaConf.create(overwrites, flags={"allow_objects": True}))
            else:
                try:
                    behavior.update(overwrites)
                except:
                    logger.error("Overwrites could not be merged into the agent settings with `base_config.update(overwrites)`. config_mode=SCMode.DICT_CONFIG is recommended for this to work.")
                    raise
        if isinstance(behavior, DictConfig):
            behavior._set_flag("allow_objects", True)
            if dict_config_no_parent:
                # Dict config interpolations always use the full path, interpolations might go from the root of the config.
                # If there is launch_config.agent, with launch config as root, the interpolations will not work.
                behavior.__dict__["_parent"] = None # Remove parent from
        
        return cast(cls, behavior)
    
    if TYPE_CHECKING and sys.version_info >= (3, 8):
        from typing import overload, Literal, TypeVar
        CL = TypeVar("CL")
        @overload
        @classmethod
        def check_config(cls, config: CL, strictness: "Literal[0] | Literal[False]", as_dict_config: "Literal[False]") -> CL: ... 
        
        @overload
        @classmethod
        def check_config(cls: type[CL], config, strictness: "Literal[0] | Literal[False]", as_dict_config: "Literal[True]") -> CL: ... 
        
        @overload
        @classmethod
        def check_config(cls: type[CL], config, strictness: int, as_dict_config=True) -> CL: ...
    
    @classmethod
    def check_config(cls, config, strictness: int = 1, as_dict_config=True):
        """
        
        - strictness == 1: Will cast the config to this class, assuring all keys are present.
            However the type and correctness of the field-contents are not checked.
        - strictness > 1 the config will be a DictConfig object. - 
        - strictness == 2: Will assure that the *initial* types are correct.
        - strictness >= 2 will return the config as a structured config,
            forcing the defined types during runtime as well.
        """
        if strictness < 1:
            if as_dict_config and not isinstance(config, DictConfig):
                return OmegaConf.create(config, flags={"allow_objects": True})
            else:
                return config
        if strictness == 1:
            config = cls(**config)
            if as_dict_config and not isinstance(config, DictConfig):
                return OmegaConf.create(config, flags={"allow_objects": True})
            return config
        config = cls.create_from_args(config, config_mode=SCMode.DICT_CONFIG, assure_copy=False)
        if strictness == 2:
            if as_dict_config and not isinstance(config, DictConfig):
                return OmegaConf.create(config, flags={"allow_objects": True})
            return config
        config: cls = OmegaConf.structured(config, flags={"allow_objects": True}) # include flag, yes no?
        return config
        
    
    @class_or_instance_method
    def make_config(cls_or_self : ConfigType, category:Optional[str]=None, *, lock_interpolations=True, lock_fields:Optional[List[str]]=None) -> ConfigType:
        """
        Returns a dictionary of all options.
        
        Interpolations will be locked to prevent them from being overwritten.
        E.g. speed.current_speed does cannot diverge from live_info.current_speed.
        """
        if category is None:
            options = cls_or_self
        else:
            options = getattr(cls_or_self, category)
        conf : ConfigType = OmegaConf.structured(options, flags={"allow_objects": True})
        # This pre
        if lock_interpolations:
            set_readonly_interpolations(conf)
        if lock_fields:
            set_readonly_keys(conf, lock_fields)
        return conf
    
    
    @staticmethod
    def _flatten_dict(source : DictConfig, target):
        for k, v in source.items():
            if isinstance(v, dict):
                AgentConfig._flatten_dict(v, target)
            else:
                target[k] = v
    
    @class_or_instance_method
    def get_flat_options(cls_or_self, *, resolve=True) -> dict:
        """
        Note these return a copy of the data but in a flat hierarchy.
        Also note interpolations are replaced by default.
        E.g. target_speed and max_speed are two different references.
        """
        try:
            resolved = OmegaConf.to_container(OmegaConf.create(cls_or_self), resolve=resolve, throw_on_missing=False)
        except InterpolationToMissingValueError:
            print("Resolving has failed because a missing value has been accessed. Fill all missing values before calling this function or set `resolve=False`.")
            # NOTE: alternatively call again with resolve=False
            raise
        options = {}
        cls_or_self._flatten_dict(resolved, options)
        return options
    
    def update(self, options : "Union[dict, AgentConfig]", clean=True):
        """Updates the options with a new dictionary."""
        if isinstance(options, AgentConfig):
            key_values = options.__dataclass_fields__.items()
        else:
            key_values = options.items()
        for k, v in key_values:
            if isinstance(getattr(self, k), AgentConfig):
                getattr(self, k).update(v)
            else:
                setattr(self, k, v)
        if clean:
            self._clean_options()

    def _clean_options(self):
        """Postprocessing of possibly wrong values"""
        NotImplemented

    def __post_init__(self):
        """
        Assures that if a dict is passed the values overwrite the defaults.
        
        # NOTE: Will be used for dataclass derived children
        """
        self._clean_options()
        if self.overwrites is None:
            return
        # Merge the overwrite dict into the correct ones.
        for key, value in self.overwrites.items():
            if key in self.__annotations__:
                if issubclass(self.__annotations__[key], AgentConfig):
                    getattr(self, key).update(value)
                else:
                    print("is not a Config")
                    setattr(self, key, value)
            else:
                print(f"Warning: Key '{key}' not found in {self.__class__.__name__} default options. Consider updating or creating a new class to avoid this message.")


class SimpleConfig(object):
    """
    A class that allows a more simple way to initialize settings.
    Initializing an instance changes the type the the given base class, defined via `_base_settings`.
    
    :param _base_settings: The base class to port the settings to.
    
    TODO: NOTE: This class assumes that there are NO DUPLICATE keys in the underlying base
    """
    
    _base_settings: ClassVar["AgentConfig"] = None
    
    def __new__(cls, overwrites:Optional[Dict[str, Union[dict, AgentConfig]]]=None) -> "AgentConfig":
        """
        Transforms a SimpleConfig class into the given _base_settings
        
        :param overwrites: That allow overwrites during initialization.
        """
        if cls._base_settings is None:
            raise TypeError("{cls.__name__} must have a class set in the `_base_settings` to initialize to.")
        if cls is SimpleConfig:
            raise TypeError("SimpleConfig class may not be instantiated")
        simple_settings = {k:v for k,v  in cls.__dict__.items() if not k.startswith("_") } # Removes all private attributes
        if overwrites:
            simple_settings.update(overwrites) 
        return super().__new__(cls).to_nested_config(simple_settings) # call from a pseudo instance.
    
    @class_or_instance_method
    def to_nested_config(self, simple_overwrites:dict=None) -> AgentConfig:
        """
        Initializes the _base_settings with the given overwrites.
        
        Maps the keys of simple_overwrites to the base settings.
        
        More specifically builds a overwrites dict that is compatible with the nested configuration versions.
        
        NOTE: Assumes unique keys over all settings!
        # TODO: add a warning if a non-unique key is found in the overwrites.
        """
        if isinstance(self, type): # called on class
            return self()
        keys = set(simple_overwrites.keys())
        removed_keys = set() # to check for duplicated keys that cannot be set via SimpleConfig unambiguously
        overwrites = {}
        for name, base in self._base_settings.__annotations__.items():
            if not isinstance(base, type) or not issubclass(base, AgentConfig): # First out non AgentConfig attributes
                if name in keys:
                    overwrites[name] = simple_overwrites[name] # if updating a top level attribute
                    keys.remove(name)
                    removed_keys.add(name)
                continue
            matching = keys.intersection(base.__dataclass_fields__.keys()) # keys that match from the simple config to the real nested config
            if len(matching) > 0:
                if removed_keys.intersection(matching):
                    print("WARNING: Ambiguous key", removed_keys.intersection(matching), "in the SimpleConfig", str(self), "that occurs multiple times in its given base", self._base_settings.__name__+".", "Encountered at", name, base) # TODO: remove later, left here for testing.")
                overwrites[name] = {k: getattr(self, k) for k in matching}
                keys -= matching
                removed_keys.update(matching)
        if len(keys) != 0:
            overwrites.update({k: v for k,v in simple_overwrites.items() if k in keys}) # Add them to the top level
            print("Warning: Unmatched keys", keys, "in", self.__class__.__name__, "not contained in base", self._base_settings.__name__+".", "Adding them to the top-level of the settings.") # TODO: remove later, left here for testing.
        return self._base_settings(overwrites=overwrites)
        # TODO: could add new keys after post-processing.
        
        
# ---------------------

# ---------------------
# Live Info
# ---------------------

@dataclass
class LiveInfo(AgentConfig):
    """Keeps track of information that changes during the simulation."""
    
    use_srunner_data_provider : bool = True
    """
    If enabled makes use of the scenario_runner CarlaDataProvider assuming 
    that its information is up to date and complete, e.g. tracks all actors.
    
    NOTE: Turning this off is not fully supported.
    """
    
    velocity_vector : carla.Vector3D = MISSING
    """
    3D Vector of the current velocity of the vehicle.
    """
    
    current_speed : float = MISSING
    """
    Velocity of the vehicle in km/h.
    
    Note if use_srunner_data_provider is True the z component is ignored.
    """
    
    current_transform : carla.Transform = MISSING
    current_location : carla.Location = MISSING
    
    current_speed_limit : float = MISSING
    
    executed_direction : RoadOption = MISSING
    """
    Direction that was executed in the last step by the local planner
    
    planner.target_road_option is the option last executed by the planner (constant)
    incoming direction is the next *planned* direction subject to change (variable)
    """
    
    incoming_direction : RoadOption = MISSING
    """
    RoadOption that will used for the current step
    """
    
    incoming_waypoint : carla.Waypoint = MISSING
    """
    Waypoint that is planned to be targeted in this step.
    """
    
    is_taking_turn : bool = MISSING
    """
    incoming_direction in (RoadOption.LEFT, RoadOption.RIGHT)
    """
    
    is_changing_lane : bool = MISSING
    """
    incoming_direction in (RoadOption.CHANGELANELEFT, RoadOption.CHANGELANERIGHT)
    """
    
    next_traffic_light : Union[carla.TrafficLight, None] = MISSING
    """
    Traffic light that is closest to the next intersection.
    
    Is `None` if the agent is at an intersection.
    
    + NOTE: This might not be in the path or infront of the vehicle.
    """
    
    next_traffic_light_distance : Union[float, None] = MISSING
    """
    Distance to the assumed next traffic light.
    """
    
    last_applied_controls: carla.VehicleControl = MISSING
    """
    VehicleControls 
    """
    
    # NOTE: Not ported to OmegaConf
    @property
    def speed(self):
        return self.current_speed

    @property
    def speed_limit(self):
        return self.current_speed_limit
    
    # NOTE: not wr
    #current_speed : float = II(".speed") # alias for convenience
    #current_speed_limit : float = II(".speed_limit")

# ---------------------
# Speed
# ---------------------    

@dataclass
class BasicAgentSpeedSettings(AgentConfig):
    current_speed: float = II("live_info.current_speed")
    """This is a reference to live_info.current_speed, which is updated by the agent"""
    
    current_speed_limit: float = II("live_info.current_speed_limit")
    """This is a reference to live_info.current_speed_limit, which is updated by the agent"""
    
    target_speed: float = 20
    """desired cruise speed in Km/h; overwritten by SpeedLimit if follow_speed_limit is True"""
    
    follow_speed_limits: bool = False
    """If the agent should follow the speed limit. *NOTE:* SpeedLimit overwrites target_speed if True (local_planner.py)"""

@dataclass
class BehaviorAgentSpeedSettings(BasicAgentSpeedSettings):
    """
    The three situations they adjust their speed; # SEE: `behavior_agent.car_following_manager`
    
    Case A car in front and getting closer : slow down; slower than car in front
          Take minium from, speed decrease, speed limit adjustment and target_speed
          `target_speed` = min( other_vehicle_speed - self._behavior.speed_decrease, # <-- slow down BELOW the other car
                              self._behavior.max_speed # use target_speed instead
                              self._speed_limit - self._behavior.speed_lim_dist])
    Case B car in front but safe distance : match speed
          `target_speed` = min([
                    max(self._min_speed, other_vehicle_speed),  # <- match speed
                    self._behavior.max_speed,
                    self._speed_limit - self._behavior.speed_lim_dist])
    Case C front is clear
          `target_speed` = min([
                    self._behavior.max_speed,
                    self._speed_limit - self._behavior.speed_lim_dist])
    """
    # TODO:  deprecated max_speed use target_speed instead   # NOTE: Behavior agents are more flexible in their speed. 
    max_speed : float = 50 
    """The maximum speed in km/h your vehicle will be able to reach.
    From normal behavior. This supersedes the target_speed when following the BehaviorAgent logic."""
    
    # CASE A
    speed_decrease : float = 10
    """other_vehicle_speed"""
    
    safety_time : float = 3
    """Time in s before a collision at the same speed -> apply speed_decrease"""

    # CASE B
    min_speed : float = 5
    """Implement als variable, currently hard_coded"""

    # All Cases
    speed_lim_dist : float = 3
    """
    Difference to speed limit.
    NOTE: For negative values the car drives above speed limit
    """

    intersection_speed_decrease: float = 5.0
    """Reduction of the targeted_speed when approaching an intersection"""
    
    
@dataclass
class AutopilotSpeedSettings(AgentConfig):
    vehicle_percentage_speed_difference : float = 30 # in percent
    """
    Sets the difference the vehicle's intended speed and its current speed limit. 
    Speed limits can be exceeded by setting the percentage to a negative value. 
    Default is 30.
    
    Exceeding a speed limit can be done using negative percentages.
    """
    
@dataclass
class LunaticAgentSpeedSettings(AutopilotSpeedSettings, BehaviorAgentSpeedSettings):
    vehicle_percentage_speed_difference : float = MISSING # 30
    """
    TODO: Port from traffic manager.
    
    Sets the difference the vehicle's intended speed and its current speed limit. 
    Speed limits can be exceeded by setting the perc to a negative value. 
    Default is 30. 
    Exceeding a speed limit can be done using negative percentages.
    """
    
    intersection_target_speed: float = SI("${min:${.max_speed}, ${subtract:${.current_speed_limit}, ${.intersection_speed_decrease}}}")
    """Formula or value to calculate the target speed when approaching an intersection"""
    
    
# ---------------------
# Distance
# ---------------------


@dataclass
class BasicAgentDistanceSettings(AgentConfig):
    pass
    

@dataclass
class BehaviorAgentDistanceSettings(BasicAgentDistanceSettings):
    """
    Collision Avoidance
    -------------------

    Distance in which for vehicles are checked.
    
    Usage: max_distance = max(min_proximity_threshold, self._speed_limit / (2 if <LANE CHANGE> else 3 ) )
    """
    
    min_proximity_threshold : float = 10
    """Range in which cars are detected. NOTE: Speed limit overwrites"""
    
    emergency_braking_distance : float = 5
    """Emergency Stop Distance Trigger"""
    

@dataclass
class AutopilotDistanceSettings(AgentConfig):
    distance_to_leading_vehicle : float = 5.0
    """
    Sets the minimum distance in meters that a vehicle has to keep with the others. 
    The distance is in meters and will affect the minimum moving distance. It is computed from front to back of the vehicle objects.
    """

@dataclass
class LunaticAgentDistanceSettings(AutopilotDistanceSettings, BehaviorAgentDistanceSettings):
    distance_to_leading_vehicle : float = MISSING # 5.0
    """
    PORT from TrafficManager # TODO:
    
    Sets the minimum distance in meters that a vehicle has to keep with the others. 
    The distance is in meters and will affect the minimum moving distance. It is computed from front to back of the vehicle objects.
    """
    
# ---------------------
# Lane Change
# ---------------------

@dataclass
class BasicAgentLaneChangeSettings(AgentConfig):
    """
    Timings in seconds to finetune the lane change behavior.
    
    NOTE: see: `BasicAgent.lane_change` and `BasicAgent._generate_lane_change_path`
    """
    same_lane_time : float = 0.0
    other_lane_time : float = 0.0
    lane_change_time : float = 2.0

@dataclass
class BehaviorAgentLaneChangeSettings(BasicAgentLaneChangeSettings):
    pass

@dataclass
class AutopilotLaneChangeSettings(AgentConfig):
    auto_lane_change: bool = True
    """Turns on or off lane changing behavior for a vehicle."""
    
    random_left_lanechange_percentage: float = 0.1
    """
    Adjust probability that in each timestep the actor will perform a left/right lane change, 
    dependent on lane change availability.
    """
    
    random_right_lanechange_percentage : float = 0.1
    """
    Adjust probability that in each timestep the actor will perform a left/right lane change, 
    dependent on lane change availability.
    """

    keep_right_rule_percentage: float = 0.7
    """
    During the localization stage, this method sets a percent chance that vehicle will follow the keep right rule, 
    and stay in the right lane.
    """
    

@dataclass
class LunaticAgentLaneChangeSettings(AutopilotLaneChangeSettings, BasicAgentLaneChangeSettings):
    """
    Lane Change -----

    Adjust probability that in each timestep the actor will perform a left/right lane change, 
    dependent on lane change availability. 
    """
    
    random_lane_change_interval : int = 200
    """Cooldown value for a lane change in the 'lane_change' group."""
    
# ---------------------
# Obstacles
# ---------------------

@dataclass
class BasicAgentObstacleDetectionAngles(AgentConfig):
    """
    Detection Angles for the BasicAgent used in the `BasicAgent._vehicle_obstacle_detected` method.
    
    The angle between the location and reference object.
    Being 0 a location in front and 180, one behind, i.e, the vector between has to satisfy: 
    low_angle_th < angle < up_angle_th.
    """
    
    walkers_lane_change : Tuple[float, float] = (0., 90.)
    """Detection angle of walkers when staying in the same lane"""
    
    walkers_same_lane : Tuple[float, float] = (0., 60.)
    """Detection angle of walkers when changing lanes"""
    
    cars_lane_change : Tuple[float, float] = (0., 180.)
    """Detection angle of cars when staying in the same lane"""
    
    cars_same_lane : Tuple[float, float] = (0., 30.)
    """Detection angle of cars when changing lanes"""
    
@dataclass
class BasicAgentObstacleSettings(AgentConfig):
    """
    --------------------------
    Agent Level
    see _affected_by_traffic_light and _affected_by_vehicle in basic_agent.py
    --------------------------
    Agents is aware of the vehicles and traffic lights within its distance parameters
    optionally can always ignore them.
    """
    
    ignore_vehicles : bool = False
    """Whether the agent should ignore vehicles"""
    
    ignore_traffic_lights : bool = False
    """Whether the agent should ignore traffic lights"""
    
    ignore_stop_signs : bool = False
    """
    Whether the agent should ignore stop signs
    
    NOTE: No usage implemented!
    """
    
    use_bbs_detection : bool = False
    """
    True: Whether to use a general approach to detect vehicles invading other lanes due to the offset.

    False: Simplified approach, using only the plan waypoints (similar to TM)
    
    See `BasicAgent._vehicle_obstacle_detected`
    """
    
    base_tlight_threshold : float = 5.0
    """
    Base distance to traffic lights to check if they affect the vehicle
        
    Usage: max_vehicle_distance = base_vehicle_threshold + detection_speed_ratio * vehicle_speed
    Usage: max_tlight_distance  = base_tlight_threshold  + detection_speed_ratio * vehicle_speed
    """
    
    base_vehicle_threshold : float = 5.0
    """
    Base distance to vehicles to check if they affect the vehicle
            
    Usage: max_vehicle_distance = base_vehicle_threshold + detection_speed_ratio * vehicle_speed
    Usage: max_tlight_distance  = base_tlight_threshold  + detection_speed_ratio * vehicle_speed
    """

    detection_speed_ratio : float = 1.0
    """
    Increases detection range based on speed
    
    Usage: max_vehicle_distance = base_vehicle_threshold + detection_speed_ratio * vehicle_speed
    Usage: max_tlight_distance  = base_tlight_threshold  + detection_speed_ratio * vehicle_speed
    """
    
    dynamic_threshold : bool = True
    """
    Whether to add a dynamic threshold based on the vehicle speed to the base threshold.
    
    Usage: base_threshold + detection_speed_ratio * vehicle_speed
    
    + NOTE: Currently only applied to traffic lights
    
    + NOTE: Part of the agent overhaul
    """
    
    detection_angles : BasicAgentObstacleDetectionAngles = field(default_factory=BasicAgentObstacleDetectionAngles)
    """Defines detection angles used when checking for obstacles."""


@dataclass
class BehaviorAgentObstacleSettings(BasicAgentObstacleSettings):
    nearby_vehicles_max_distance: float = 45
    """For performance filters out vehicles that are further away than this distance in meters"""
    
    nearby_walkers_max_distance: float = 10
    """For performance filters out pedestrians that are further away than this distance in meters"""


@dataclass
class AutopilotObstacleSettings(AgentConfig):
    ignore_lights_percentage : float = 0.0
    """
    Percentage of time to ignore traffic lights
    """
    
    ignore_signs_percentage : float = 0.0
    """
    Percentage of time to ignore stop signs
    """
    
    ignore_walkers_percentage : float = 0.0
    """
    Percentage of time to ignore pedestrians
    """
    
@dataclass
class LunaticAgentObstacleDetectionAngles(BasicAgentObstacleDetectionAngles):
    """
    Detection Angles for the BasicAgent used in the `BasicAgent._vehicle_obstacle_detected` method.
    
    The angle between the location and reference object.
    Being 0 a location in front and 180, one behind, i.e, the vector between has to satisfy: 
    low_angle_th < angle < up_angle_th.
    
    NotImplemented
    """
    
    walkers_angle_adjust_chance : float = 0.0
    """Chance that the detection angle for walkers is adjusted"""
    
    walkers_adjust_angle : Tuple[float, float] = (20, -20)
    """XXX"""
    
    cars_angle_adjust_chance : float = 0.0
    """Chance that the detection angle for vehicles is adjusted"""
    
    cars_adjust_angle : Tuple[float, float] = (20, -50)
    """XXX"""
    

@dataclass
class LunaticAgentObstacleSettings(AutopilotObstacleSettings, BehaviorAgentObstacleSettings):
    dynamic_threshold : bool = True
    """
    Whether to add a dynamic threshold based on the vehicle speed to the base threshold.
<<<<<<< HEAD
    
    Usage: base_threshold + detection_speed_ratio * vehicle_speed
    
=======
    
    Usage: base_threshold + detection_speed_ratio * vehicle_speed
    
>>>>>>> 01dc3dd9
    #NOTE: Currently only applied to traffic lights
    """
    
    detection_angles: LunaticAgentObstacleDetectionAngles = field(default_factory=LunaticAgentObstacleDetectionAngles)
    
# ---------------------
# Emergency
# ---------------------

# ---------------------
# ControllerSettings
# ---------------------

@dataclass
class BasicAgentControllerSettings(AgentConfig):
    """Limitations of the controls used one the PIDController Level"""
    
    max_brake : float = 0.5
    """
    Vehicle control how strong the brake is used, 
    
    NOTE: Also used in emergency stop
    """
    max_throttle : float = 0.75
    """maximum throttle applied to the vehicle"""
    max_steering : float = 0.8
    """maximum steering applied to the vehicle"""
    
    # Aliases used:
    @property
    def max_throt(self):
        return self.max_throttle

    @property
    def max_steer(self):
        return self.max_steering

@dataclass
class BehaviorAgentControllerSettings(BasicAgentControllerSettings):
    pass

@dataclass
class AutopilotControllerSettings(AgentConfig):
    vehicle_lane_offset : float = 0
    """
    Sets a lane offset displacement from the center line. Positive values imply a right offset while negative ones mean a left one.
    Default is 0. Numbers high enough to cause the vehicle to drive through other lanes might break the controller.
    """
    
@dataclass
class LunaticAgentControllerSettings(AutopilotControllerSettings, BehaviorAgentControllerSettings):
    pass

# ---------------------
# PlannerSettings
# ---------------------

@dataclass
class PIDControllerDict:
    """
    PID controller using the following semantics:
        K_P -- Proportional term
        K_D -- Differential term
        K_I -- Integral term
        dt -- time differential in seconds
    """
            
    K_P : float = MISSING
    K_D : float = MISSING
    K_I : float = 0.05
    dt : float = 1.0 / 20.0
    """time differential in seconds"""

@dataclass
class BasicAgentPlannerSettings(AgentConfig):
    """
    PID controller using the following semantics:
            K_P -- Proportional term
            K_D -- Differential term
            K_I -- Integral term
            dt -- time differential in seconds
    offset: If different than zero, the vehicle will drive displaced from the center line.
    Positive values imply a right offset while negative ones mean a left one. 
    Numbers high enough to cause the vehicle to drive through other lanes might break the controller.
    
    Notes:
    `sampling_resolution` is used by the global planner to build a graph of road segments, also to get a path of waypoints from A to B

    `sampling_radius` is similar but only used only by the local_planner to compute the next waypoints forward. The distance of those is the sampling_radius.
    
    """
    
    dt : float = 1.0 / 20.0
    """time differential in seconds"""
    
    # NOTE: two variables because originally used with two different names in different places
    #lateral_control_dict : PIDControllerDict = field(default_factory=partial(PIDControllerDict, **{'K_P': 1.95, 'K_I': 0.05, 'K_D': 0.2}))
    lateral_control_dict : PIDControllerDict = field(default_factory=lambda:PIDControllerDict(**{'K_P': 1.95, 'K_I': 0.05, 'K_D': 0.2}))
    """values of the lateral PID controller"""

    # NOTE: two variables because originally used with two different names in different places
    longitudinal_control_dict : PIDControllerDict  = field(default_factory=lambda:PIDControllerDict(**{'K_P': 1.0, 'K_I': 0.05, 'K_D': 0}))
    """values of the longitudinal PID controller"""
    
    offset : float = 0.0
    """
    If different than zero, the vehicle will drive displaced from the center line.
    
    Positive values imply a right offset while negative ones mean a left one. Numbers high enough
    to cause the vehicle to drive through other lanes might break the controller.
    """
    
    sampling_radius : float = 2.0
    """
    Distance between waypoints when planning a path in `local_planner._compute_next_waypoints`
    
    Used with Waypoint.next(sampling_radius)
    """
    
    sampling_resolution : float = 2.0
    """
    Distance between waypoints in `BasicAgent._generate_lane_change_path`
    Furthermore in the GlobalRoutePlanner to build the topology and for path planning.
    
    Used with the Waypoint.next(sampling_radius) and distance between waypoints.
    """
    
    min_distance_next_waypoint : float = 3.0
    """
    Removes waypoints from the queue that are too close to the vehicle.
    
    Usage: min_distance = min_distance_next_waypoint + next_waypoint_distance_ratio * vehicle_speed 
    """
    
    next_waypoint_distance_ratio : float = 0.5
    """Increases the minimum distance to the next waypoint based on the vehicles speed."""
    
    # Alias
    @property
    def step_distance(self):
        return self.sampling_resolution


@dataclass
class BehaviorAgentPlannerSettings(BasicAgentPlannerSettings):
    sampling_resolution : float = 4.5
    """
    Distance between waypoints in `BasicAgent._generate_lane_change_path`
    and GlobalRoutePlanner to build the topology and path planning.
    
    Used with the Waypoint.next(sampling_radius)
    """
    


@dataclass
class LunaticAgentPlannerSettings(BehaviorAgentPlannerSettings):
    dt : float = MISSING # 1.0 / 20.0 # Note: Set this from main script and do not assume it.
    """
    time differential in seconds
    
    NOTE: Should set from main script.
    """
    
    # NOTE: two variables because originally used with two different names in different places
    lateral_control_dict : PIDControllerDict = field(default_factory=partial(PIDControllerDict, **{'K_P': 1.95, 'K_I': 0.05, 'K_D': 0.2, 'dt': II("${..dt}")}))
    """values of the lateral PID controller"""

    # NOTE: two variables because originally used with two different names in different places
    longitudinal_control_dict : PIDControllerDict  = field(default_factory=partial(PIDControllerDict, **{'K_P': 1.0, 'K_I': 0.05, 'K_D': 0, 'dt': II("${..dt}")}))
    """values of the longitudinal PID controller"""
    
    offset: float = II("controls.vehicle_lane_offset")
    """
    If different than zero, the vehicle will drive displaced from the center line.
    
    Positive values imply a right offset while negative ones mean a left one. Numbers high enough
    to cause the vehicle to drive through other lanes might break the controller.
    """


# ---------------------
# Emergency
# ---------------------
    
@dataclass
class BasicAgentEmergencySettings(AgentConfig):
    throttle : float = 0.0
    max_emergency_brake : float = II("controls.max_brake")
    hand_brake : bool = False
    
    
@dataclass
class BehaviorAgentEmergencySettings(BasicAgentEmergencySettings):
    pass


@dataclass
class LunaticAgentEmergencySettings(BehaviorAgentEmergencySettings):
    ignore_percentage : float = 0.0
    """Percentage of time to ignore an emergency situation and proceed as normal"""
    
    hand_brake_modify_chance: float = 0.0
    """Chance to choose the opposite of hand_break"""
    
    do_random_steering : bool = False # TODO: Should be evasive steering
    """Whether to do random steering"""
    
    random_steering_range : Tuple[float, float] = (-0.25, 0.25)
    """Range of random steering that is applied"""

# ---------------------
# RSS
# --------------------- 

# Boost.Python.enum cannot be used as annotations for omegaconf, replacing them by real enums,
# Functional API is easier to create but cannot be used as type hints
if AD_RSS_AVAILABLE:
    RssRoadBoundariesModeAlias = IntEnum("RssRoadBoundariesModeAlias", {str(name):value for value, name in carla.RssRoadBoundariesMode.values.items()}, module=__name__)
    RssLogLevelAlias = IntEnum("RssLogLevelAlias", {str(name):value for value, name in carla.RssLogLevel.values.items()}, module=__name__)

    for value, name in carla.RssRoadBoundariesMode.values.items():
        assert RssRoadBoundariesModeAlias[str(name)] == value
        
    for value, name in carla.RssLogLevel.values.items():
        assert RssLogLevelAlias[str(name)] == value

elif TYPE_CHECKING and sys.version_info >= (3, 10):
    from typing import TypeAlias
    RssLogLevelAlias : TypeAlias = Union[int, str]
    RssRoadBoundariesModeAlias : TypeAlias = Union[int, str, bool]
else:
    RssLogLevelAlias = Union[int, str]
    RssRoadBoundariesModeAlias = Union[int, str, bool]
    
@dataclass
class RssSettings(AgentConfig):
    
    enabled : bool = True
    """
    Use the RSS sensor.
    
    NOTE: Initializing with False and changing it to True is not supported.
    If RSS is not available (no ad-rss library) this will be set to False.
    """
    
    if AD_RSS_AVAILABLE:
        use_stay_on_road_feature : carla.RssRoadBoundariesMode = carla.RssRoadBoundariesMode.On 
        """Use the RssRoadBoundariesMode. NOTE: A call to `rss_set_road_boundaries_mode` is necessary"""
        
        log_level : carla.RssLogLevel = carla.RssLogLevel.warn 
        """Set the initial log level of the RSSSensor"""
    else:
        enabled = False
        
        use_stay_on_road_feature : "RssRoadBoundariesModeAlias" = "On" # type: ignore
        """Use the RssRoadBoundariesMode. NOTE: A call to `rss_set_road_boundaries_mode` is necessary"""
        
        log_level : "RssLogLevelAlias" = "warn" # type: ignore
        """Set the initial log level of the RSSSensor"""
        
    debug_visualization_mode: RssDebugVisualizationMode = RssDebugVisualizationMode.RouteOnly
    """Sets the visualization mode that should be rendered on the screen."""
    
    always_accept_update: bool = False
    """Setting for the default rule to always accept RSS updates if they are valid"""
    
    rss_max_speed: float = MISSING # NotImplemented
    """For fast vehicles RSS currently is unreliable, disables rss updates when the vehicle is faster than this."""
    
    # ------
    
    def _clean_options(self):
        if AD_RSS_AVAILABLE:
            if not isinstance(self.use_stay_on_road_feature, RssRoadBoundariesModeAlias):
                self.use_stay_on_road_feature = int(self.use_stay_on_road_feature)
            if not isinstance(self.log_level, RssLogLevelAlias):
                self.log_level = int(self.log_level)
        else:
            if not isinstance(self.use_stay_on_road_feature, (bool, str)):
                self.use_stay_on_road_feature = bool(self.use_stay_on_road_feature)
                


@dataclass
class DataMatrixSettings(AgentConfig):
    enabled : bool = True
    """Use the DataMatrix"""
    
    sync: bool = True
    """
    When the world uses synchronous mode and sync is true, the data matrix will be updated every sync_interval ticks.
    A low value will have a negative impact on the fps.
    If the world uses asynchronous mode or sync is False the data matrix will be updated by a different thread.
    This increases the fps but updates will be less frequent.
    """
    
    sync_interval: int = 5
    """
    The interval in frames after which the data matrix should be updated. Sync must be true.
    """

    __hud_default = {
                    'draw': True,
                    'values': True,
                    'vertical' : True,
                    'imshow_settings': {'cmap': 'jet'},
                    'text_settings' : {'color': 'orange'} 
                    }
    hud: Dict[str, Any] = field(default_factory=__hud_default.copy)
    """
    XXX
    
    TODO: do not have this in Agent config but in
    hud : ${camera.hud.data_matrix}
     #drawing_options -> see camera.yaml
     #NOTE: this interpolation might fail if the parent has been removed!
    
    ---
        
    Keyword arguments for `DataMatrix.render`
    NOTE: The default_settings substitute this with an interpolation that might not work,
    as it relies on the parent LaunchConfig that is currently removed.
    
    `camera.hud.data_matrix` is preferred.
    """


# ---------------------
# Final Settings
# ---------------------

@dataclass
class AutopilotBehavior(AgentConfig):
    """
    These are settings from the autopilot carla.TrafficManager which are not exposed or not used by the original carla agents.
    NOTE: That default values do not exist for most settings; we should set it to something reasonable.
    """

    auto_lane_change: bool = True
    """Turns on or off lane changing behavior for a vehicle."""
    
    vehicle_lane_offset : float = 0
    """
    Sets a lane offset displacement from the center line.
    
    Positive values imply a right offset while negative ones mean a left one. 
    Default is 0. 
    
    NOTE: Numbers high enough to cause the vehicle to drive through other lanes might break the controller.
    """

    random_left_lanechange_percentage: float = 0.1
    """
    Adjust probability that in each timestep the actor will perform a left/right lane change, 
    dependent on lane change availability.
    """
    random_right_lanechange_percentage : float = 0.1
    """
    Adjust probability that in each timestep the actor will perform a left/right lane change, 
    dependent on lane change availability.
    """

    keep_right_rule_percentage: float = 0.7
    """
    During the localization stage, this method sets a percent chance that vehicle will follow the keep right rule, 
    and stay in the right lane.
    """

    distance_to_leading_vehicle : float = 5.0
    """
    Sets the minimum distance in meters that a vehicle has to keep with the others. 
    The distance is in meters and will affect the minimum moving distance. It is computed from front to back of the vehicle objects. 
    """

    vehicle_percentage_speed_difference : float = 30 # in percent
    """
    Sets the difference the vehicle's intended speed and its current speed limit. 
    Speed limits can be exceeded by setting the percentage to a negative value. 
    Exceeding a speed limit can be done using negative percentages.
    
    NOTE: unit is in percent.
    Default is 30. 
    """
    
    ignore_lights_percentage : float = 0.0
    ignore_signs_percentage : float = 0.0
    ignore_walkers_percentage : float = 0.0

    update_vehicle_lights : bool = False
    """Sets if the Traffic Manager is responsible of updating the vehicle lights, or not."""
 
@dataclass
class BasicAgentSettings(AgentConfig):
    overwrites : Optional[Dict[str, dict]] = field(default_factory=dict, repr=False)
    live_info : LiveInfo = field(default_factory=LiveInfo, init=False)
    speed : BasicAgentSpeedSettings = field(default_factory=BasicAgentSpeedSettings, init=False)
    distance : BasicAgentDistanceSettings = field(default_factory=BasicAgentDistanceSettings, init=False)
    lane_change : BasicAgentLaneChangeSettings = field(default_factory=BasicAgentLaneChangeSettings, init=False)
    obstacles : BasicAgentObstacleSettings = field(default_factory=BasicAgentObstacleSettings, init=False)
    controls : BasicAgentControllerSettings = field(default_factory=BasicAgentControllerSettings, init=False)
    planner : BasicAgentPlannerSettings = field(default_factory=BasicAgentPlannerSettings, init=False)
    emergency : BasicAgentEmergencySettings = field(default_factory=BasicAgentEmergencySettings, init=False)
        
    
@dataclass
class BehaviorAgentSettings(AgentConfig):
    overwrites : Optional[Dict[str, dict]] = field(default_factory=dict, repr=False)
    live_info : LiveInfo = field(default_factory=LiveInfo, init=False)
    speed : BehaviorAgentSpeedSettings = field(default_factory=BehaviorAgentSpeedSettings, init=False)
    distance : BehaviorAgentDistanceSettings = field(default_factory=BehaviorAgentDistanceSettings, init=False)
    lane_change : BehaviorAgentLaneChangeSettings = field(default_factory=BehaviorAgentLaneChangeSettings, init=False)
    obstacles : BehaviorAgentObstacleSettings = field(default_factory=BehaviorAgentObstacleSettings, init=False)
    controls : BehaviorAgentControllerSettings = field(default_factory=BehaviorAgentControllerSettings, init=False)
    planner : BehaviorAgentPlannerSettings = field(default_factory=BehaviorAgentPlannerSettings, init=False)
    emergency : BehaviorAgentEmergencySettings = field(default_factory=BehaviorAgentEmergencySettings, init=False)
    avoid_tailgators : bool = True


@dataclass
class LunaticAgentSettings(AgentConfig):
    overwrites : Optional[Dict[str, dict]] = field(default_factory=dict, repr=False)
    live_info : LiveInfo = field(default_factory=LiveInfo, init=False)
    """<take doc:LiveInfo>"""
    speed : LunaticAgentSpeedSettings = field(default_factory=LunaticAgentSpeedSettings, init=False)
    """<take doc:LunaticAgentSpeedSettings>"""
    distance : LunaticAgentDistanceSettings = field(default_factory=LunaticAgentDistanceSettings, init=False)
    """<take doc:LunaticAgentDistanceSettings>"""
    lane_change : LunaticAgentLaneChangeSettings = field(default_factory=LunaticAgentLaneChangeSettings, init=False)
    """<take doc:LunaticAgentLaneChangeSettings>"""
    obstacles : LunaticAgentObstacleSettings = field(default_factory=LunaticAgentObstacleSettings, init=False)
    """<take doc:LunaticAgentObstacleSettings>"""
    controls : LunaticAgentControllerSettings = field(default_factory=LunaticAgentControllerSettings, init=False)
    """<take doc:LunaticAgentControllerSettings>"""
    planner : LunaticAgentPlannerSettings = field(default_factory=LunaticAgentPlannerSettings, init=False)
    """<take doc:LunaticAgentPlannerSettings>"""
    emergency : LunaticAgentEmergencySettings = field(default_factory=LunaticAgentEmergencySettings, init=False)
    """<take doc:LunaticAgentEmergencySettings>"""
    rss : RssSettings = field(default_factory=RssSettings, init=False)
    """<take doc:RssSettings>"""
    data_matrix : DataMatrixSettings = field(default_factory=DataMatrixSettings, init=False)
    """<take doc:DataMatrixSettings>"""

@dataclass
class SimpleBasicAgentSettings(SimpleConfig, LiveInfo, BasicAgentSpeedSettings, BasicAgentDistanceSettings, BasicAgentLaneChangeSettings, BasicAgentObstacleSettings, BasicAgentControllerSettings, BasicAgentPlannerSettings, BasicAgentEmergencySettings):
    _base_settings :ClassVar[BasicAgentSettings] = BasicAgentSettings

@dataclass
class SimpleBehaviorAgentSettings(SimpleConfig, LiveInfo, BehaviorAgentSpeedSettings, BehaviorAgentDistanceSettings, BehaviorAgentLaneChangeSettings, BehaviorAgentObstacleSettings, BehaviorAgentControllerSettings, BehaviorAgentPlannerSettings, BehaviorAgentEmergencySettings):
    _base_settings :ClassVar[BehaviorAgentSettings] = BehaviorAgentSettings


@dataclass
class SimpleLunaticAgentSettings(SimpleConfig, LiveInfo, LunaticAgentSpeedSettings, LunaticAgentDistanceSettings, LunaticAgentLaneChangeSettings, LunaticAgentObstacleSettings, LunaticAgentControllerSettings, LunaticAgentPlannerSettings, LunaticAgentEmergencySettings, RssSettings):
    _base_settings :ClassVar[BehaviorAgentSettings] = LunaticAgentSettings

@dataclass
class SimpleAutopilotAgentSettings(SimpleConfig, AutopilotSpeedSettings, AutopilotDistanceSettings, AutopilotLaneChangeSettings, AutopilotObstacleSettings, AutopilotControllerSettings):
    base_settings :ClassVar[AutopilotBehavior] = AutopilotBehavior

# ---------------------

@dataclass
class CameraConfig(AgentConfig):
    """Camera Settings"""
    
    width: int = 1280
    height: int = 720
    gamma: float = 2.2
    """Gamma correction of the camera"""
    
    if TYPE_CHECKING:
        camera_blueprints : List["CameraBlueprint"] = field(default_factory=lambda: [CameraBlueprint("sensor.camera.rgb", carla.ColorConverter.Raw, "RGB camera")])
    else:
        # In structured mode named tuples and carla Types are problematic
        camera_blueprints : list = field(default_factory=lambda: [CameraBlueprint("sensor.camera.rgb", carla.ColorConverter.Raw, "RGB camera")])
    
    hud : dict = "???"
    
    @dataclass
    class RecorderSettings:
        """
        Recorder settings for the camera.
        """
        
        enabled : bool = MISSING
        """
        Whether the recorder is enabled
        
        Set at WorldModel level
        """
        
        output_path : str = '_recorder/session%03d/%08d.bmp'
        """
        Folder to record the camera
        
        Needs two numeric conversion placeholders.
        """
        
        frame_interval : int = 1
        """Interval to record the camera"""
        
    recorder : RecorderSettings = field(default_factory=RecorderSettings)
    """<take doc:RecorderSettings>"""
    
    @dataclass
    class DataMatrixHudConfig:
        """
        Camera configuration for the agent.
        """
        enabled : bool = True
        """Whether the camera is enabled"""
        
        draw : bool = True
        """Whether to draw the camera"""
        
        values : bool = True
        """Whether to draw the values"""
        
        vertical : bool = True
        """Whether to draw the values vertically"""
        
        imshow_settings : dict = field(default_factory=lambda: {'cmap': 'jet'})
        """Settings for the imshow function"""
        
        text_settings : dict = field(default_factory=lambda: {'color': 'orange'})
        """Settings for the text"""

<<<<<<< HEAD
    data_matrix : DataMatrixHudConfig = field(default_factory=DataMatrixHudConfig)
    """<take doc:DataMatrixHudConfig>"""
        
=======
>>>>>>> 01dc3dd9
    data_matrix : DataMatrixHudConfig = field(default_factory=DataMatrixHudConfig)
    """<take doc:DataMatrixHudConfig>"""
        
    
@dataclass
class _test(AgentConfig):
        """Class Doc"""
        
        test_single : str
        "Single descritpion"
        
        case_c :float
        """Case C"""

        test_match1 = 1
        
        """11111"""
        
        test_match12: int = 2
        """22222"""
        
        test_no_match :float = 3.0
        test_no_match2 :float = 4.0
        """YYYYY"""
        
        test_avoid_comment : str = "Avoid comment"
        # This is bad
        "Found it"
        
        case_a = True
        """Case A"""
        
        case_b: int = 2
        """Case B"""
        




@dataclass
class LaunchConfig(AgentConfig):
    strict_config: Union[bool, int] = 3
    """
    If enabled will assert that the loaded config is a subset of the `LaunchConfig` class.
    
    If set to >= 2, will assert that during runtime the types are correct.
    """
    
    verbose: bool = True
    debug: bool = True
    interactive: bool = False
    """
    If True will create an interactive session with command line input
    - NOTE: Needs custom code in the main file (Not implemented)
    """
    seed: Optional[int] = None

    # carla_service:
    map: str = "Town04"
    host: str = "127.0.0.1"
    port: int = 2000
    
    fps: int = 20
    sync: Union[bool, None] = True
    """
    If True, the simulation will be set to run in synchronous mode.
    For False, the simulation will be set to run in asynchronous mode.
    If None the world settings for synchronous mode will not be adjusted, 
    assuming this is handled by the user / external system.
    """
    
    handle_ticks: bool = True
    """
    Decide if the GameFramework & WoldModel are allowed to call carla.World.tick()
    or if `False` the ticks should be handled by an outside system.
    """

    loop: bool = True
    """
    If True the agent will look for a new waypoint after the initial route is done.
    - NOTE: Needs custom implementation in the main file.
    """

    # camera:
    width: int = 1280
    height: int = 720
    gamma: float = 2.2
    """
    Gamma correction of the camera.
    Depending on the weather and map this might need to be adjusted.
    """

    # Actor
    externalActor: bool = True
    """
    If False will spawn a vehicle for the agent to control, using the `filter` and `generation` settings.
    Otherwise will not spawn a vehicle but will wait until an actor with the name defined in `rolename` (default: "hero") is found.
    
    This vehicle needs to be spawned by another process, e.g. through the scenario runner.
    """
    rolename: str = "hero"
    """Actor name to wait for if `externalActor` is True."""
    filter: str = "vehicle.*"
    generation: int = 2
    
    autopilot: bool = False
    """
    Whether or not to use the Carla's TraficManager to autpilot  the agent
    - NOTE: This disables the usage of the LunaticAgent
    """
    
    agent : LunaticAgentSettings = MISSING
    """The Settings of the agent"""
    
    camera : CameraConfig = field(default_factory=CameraConfig)
    """The camera settings"""
    
<<<<<<< HEAD
=======
if TYPE_CHECKING:
    class LaunchConfig(LaunchConfig, DictConfig):
        pass
>>>>>>> 01dc3dd9


def extract_annotations(parent, docs):
    for main_body in parent.body:
        # Skip non-classes
        if not isinstance(main_body, ast.ClassDef):
            continue
        if main_body.name in ("AgentConfig", "SimpleConfig", "class_or_instance_method"):
            continue
        docs[main_body.name] = {}
        for base in reversed(main_body.bases):
            # Fill in parent information
            docs[main_body.name].update(docs.get(base.id, {}))
        for i, body in enumerate(main_body.body):
            if isinstance(body, ast.ClassDef):
                # Nested classes, extract recursive
                extract_annotations(ast.Module([body]), docs[main_body.name])
                continue
            elif isinstance(body, ast.AnnAssign):
                target = body.target.id
                continue
            elif isinstance(body, ast.Assign):
                target = body.targets[0].id
                continue
            elif isinstance(body, ast.Expr):
                if i == 0: # Docstring of class
                    target = "__doc__"
                try:
                    doc: str = body.value.value # NOTE: This is different for <Python3.8; this is ast.Str
                except AttributeError:
                    # Try < 3.8 code
                    doc = body.value.s
                assert isinstance(doc, str)
            else:
                continue
            
            if doc.startswith("<take doc:") and doc.endswith(">"):
                key = doc[len("<take doc:"):-1]
                try:
                    docs[main_body.name][target] = docs[main_body.name][key]
                except KeyError as e:
                    try:
                        # Do global look up
                        docs[main_body.name][target] = _class_annotations[key]
                        continue
                    except:
                        pass
                    raise NameError(f"{key} needs to be defined before {target} or globally") from e
                continue
            docs[main_body.name][target] = inspect.cleandoc(doc)
            del target # delete to get better errors
            del doc


if __name__ == "__main__":

    if _class_annotations is None:
        _class_annotations = {}
    
    with open(__file__, "r") as f:
        tree = ast.parse(f.read())
    extract_annotations(tree, _class_annotations)
    print(_class_annotations)
        
    with open("conf/config_extensions/live_info.yaml", "w") as f:
        f.write(LiveInfo.to_yaml())
    
#  Using OmegaConf.set_struct, it is possible to prevent the creation of fields that do not exist:
<<<<<<< HEAD
LunaticAgentSettings.export_options("conf/lunatic_agent_settings.yaml", with_comments=True)
=======
LunaticAgentSettings.export_options("conf/agent/default_settings.yaml", with_comments=True)
>>>>>>> 01dc3dd9

if __name__ == "__main__":
    #basic_agent_settings = OmegaConf.structured(BasicAgentSettings)
    #behavior_agent_settings = OmegaConf.structured(BehaviorAgentSettings)
    lunatic_agent_settings = OmegaConf.structured(LunaticAgentSettings, flags={"allow_objects": True})
    
    c : LunaticAgentSettings = LunaticAgentSettings().make_config()
    d : LunaticAgentSettings = LunaticAgentSettings.make_config()
    try:
        c.rss.log_level = "asda"
        raise TypeError("Should only raise if AD_RSS_AVAILABLE is False")
    except ValueError as e:
        print("Correct ValueError", e)
        pass<|MERGE_RESOLUTION|>--- conflicted
+++ resolved
@@ -38,10 +38,7 @@
 
 import ast
 import inspect
-<<<<<<< HEAD
-=======
 from launch_tools import ast_parse
->>>>>>> 01dc3dd9
 from agents.navigation.local_planner import RoadOption
 from classes.rss_sensor import AD_RSS_AVAILABLE
 
@@ -252,11 +249,7 @@
     @class_or_instance_method
     def to_yaml(cls_or_self, resolve=False, yaml_commented=True) ->  str:
         return cls_or_self.simplify_options(resolve=resolve, yaml=True, yaml_commented=yaml_commented)
-<<<<<<< HEAD
-    
-=======
-        
->>>>>>> 01dc3dd9
+        
     @classmethod
     def from_yaml(cls, path, category : Optional[str]=None, *, merge=True):
         """Loads the options from a yaml file."""
@@ -983,15 +976,9 @@
     dynamic_threshold : bool = True
     """
     Whether to add a dynamic threshold based on the vehicle speed to the base threshold.
-<<<<<<< HEAD
     
     Usage: base_threshold + detection_speed_ratio * vehicle_speed
     
-=======
-    
-    Usage: base_threshold + detection_speed_ratio * vehicle_speed
-    
->>>>>>> 01dc3dd9
     #NOTE: Currently only applied to traffic lights
     """
     
@@ -1520,12 +1507,6 @@
         text_settings : dict = field(default_factory=lambda: {'color': 'orange'})
         """Settings for the text"""
 
-<<<<<<< HEAD
-    data_matrix : DataMatrixHudConfig = field(default_factory=DataMatrixHudConfig)
-    """<take doc:DataMatrixHudConfig>"""
-        
-=======
->>>>>>> 01dc3dd9
     data_matrix : DataMatrixHudConfig = field(default_factory=DataMatrixHudConfig)
     """<take doc:DataMatrixHudConfig>"""
         
@@ -1643,12 +1624,9 @@
     camera : CameraConfig = field(default_factory=CameraConfig)
     """The camera settings"""
     
-<<<<<<< HEAD
-=======
 if TYPE_CHECKING:
     class LaunchConfig(LaunchConfig, DictConfig):
         pass
->>>>>>> 01dc3dd9
 
 
 def extract_annotations(parent, docs):
@@ -1717,11 +1695,7 @@
         f.write(LiveInfo.to_yaml())
     
 #  Using OmegaConf.set_struct, it is possible to prevent the creation of fields that do not exist:
-<<<<<<< HEAD
-LunaticAgentSettings.export_options("conf/lunatic_agent_settings.yaml", with_comments=True)
-=======
 LunaticAgentSettings.export_options("conf/agent/default_settings.yaml", with_comments=True)
->>>>>>> 01dc3dd9
 
 if __name__ == "__main__":
     #basic_agent_settings = OmegaConf.structured(BasicAgentSettings)
