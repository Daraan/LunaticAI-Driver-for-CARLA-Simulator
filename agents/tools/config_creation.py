--- conflicted
+++ resolved
@@ -1482,11 +1482,7 @@
         Set at WorldModel level
         """
         
-<<<<<<< HEAD
-        output_path : str = '${hydra:runtime.output_dir}/recorderX/session%03d/%08d.bmp'
-=======
         output_path : str = '${hydra:runtime.output_dir}/recorder/session%03d/%08d.bmp'
->>>>>>> 92a78025
         """
         Folder to record the camera
         
