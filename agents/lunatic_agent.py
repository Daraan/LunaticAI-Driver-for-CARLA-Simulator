# Copyright (c) # Copyright (c) 2018-2020 CVC.
#
# This work is licensed under the terms of the MIT license.
# For a copy, see <https://opensource.org/licenses/MIT>.

# NOTE: This file currently contains code from the three agents that were implemented in the original CARLA repo. so
# no added customization yet, also not yet all useful code.

""" This module implements an agent that roams around a track following random
waypoints and avoiding other vehicles. The agent also responds to traffic lights,
traffic signs, and has different possible configurations. """

from __future__ import annotations

from copy import deepcopy
import random
from typing import Any, ClassVar, Dict, List, Optional, Set, Tuple, Union, TYPE_CHECKING, cast as assure_type
import weakref

import carla
import omegaconf
from omegaconf import DictConfig, OmegaConf

from agents.tools.hints import ObstacleDetectionResult, TrafficLightDetectionResult
from data_gathering.car_detection_matrix.run_matrix import AsyncDataMatrix, DataMatrix
from agents.navigation.global_route_planner import GlobalRoutePlanner
from agents.navigation.behavior_agent import BehaviorAgent

import agents.tools
from agents.tools.lunatic_agent_tools import AgentDoneException, UpdatedPathException, detect_vehicles
from agents.tools.lunatic_agent_tools import ContinueLoopException
from agents.tools.misc import (is_within_distance,
                               compute_distance, lanes_have_same_direction)
import agents.tools.lunatic_agent_tools
from agents.tools.lunatic_agent_tools import generate_lane_change_path, result_to_context
from agents.tools.logging import logger

from agents import substep_managers
from agents.dynamic_planning.dynamic_local_planner import DynamicLocalPlanner, DynamicLocalPlannerWithRss, RoadOption

from classes.constants import AgentState, Phase, Hazard
from classes.rss_sensor import AD_RSS_AVAILABLE
from classes.rule import Context, Rule
from agents.tools.config_creation import AgentConfig, LaunchConfig, LiveInfo, LunaticAgentSettings

from classes.worldmodel import WorldModel, CarlaDataProvider
from classes.keyboard_controls import RSSKeyboardControl
from data_gathering.information_manager import InformationManager

if TYPE_CHECKING:
    from typing import Literal # for Python 3.8
    import pygame

class LunaticAgent(BehaviorAgent):
    """
    BasicAgent implements an agent that navigates the scene.
    This agent respects traffic lights and other vehicles, but ignores stop signs.
    It has several functions available to specify the route that the agent must follow,
    as well as to change its parameters in case a different driving mode is desired.
    """

    # using a ClassVar which allows to define preset rules for a child class
    # NOTE: Use deepcopy to avoid shared state between instances
    BASE_SETTINGS: "ClassVar[type[AgentConfig]]" = LunaticAgentSettings
    
    rules: ClassVar[Dict[Phase, List[Rule]]] = {k : [] for k in Phase.get_phases()}
    """
    The rules of the this agent class. When initialized the rules of the class are copied.
    """
    
    _world_model : WorldModel = None # TODO: maybe as weakref
    ctx : "Context"
    """The context object of the current step"""
    
    @classmethod
    def create_world_and_agent(cls, vehicle : carla.Vehicle, sim_world : carla.World, args: LaunchConfig, 
                               settings_archtype: "Optional[type[AgentConfig]]"=None, config: "LunaticAgentSettings"=None, 
                               overwrites: Dict[str, Any]={}):
        
        if config is None:
            if settings_archtype is not None and not isinstance(settings_archtype, type):
                logger.debug("Assuming correct config.")
                config = settings_archtype
            elif settings_archtype is not None:
                logger.debug("Creating config from settings_archtype")
                behavior = settings_archtype(overwrites)
                config = behavior.make_config()
            else:
                logger.debug("Using %s._base_settings %s to create config.", cls.__name__, cls.BASE_SETTINGS)
                config = cls.BASE_SETTINGS.make_config()
        else:
            logger.debug("A config was passed, using it as is.")
        
        world_model = WorldModel(config, args=args, carla_world=sim_world, player=vehicle) # TEST: without args
        config.planner.dt = world_model.world_settings.fixed_delta_seconds or 1/world_model._args.fps
        
        agent = cls(config, world_model)
        return agent, world_model, agent.get_global_planner()

    def __init__(self, behavior: Union[str, LunaticAgentSettings], world_model: Optional[WorldModel]=None, *, vehicle: carla.Vehicle=None, overwrite_options: dict = {}, debug=True):
        """
        Initialization the agent parameters, the local and the global planner.

            :param vehicle: actor to apply to agent logic onto
            :param target_speed: speed (in Km/h) at which the vehicle will move
            :param opt_dict: dictionary in case some of its parameters want to be changed.
                This also applies to parameters related to the LocalPlanner.
            :param map_inst: carla.Map instance to avoid the expensive call of getting it.

            :debug: boolean to activate the debug mode. In the debug mode more settings will be validated.
        """
        self._debug = debug

        # Settings ---------------------------------------------------------------
        if world_model is None and vehicle is None:
            raise ValueError("Must pass vehicle when not providing the world.")
        
        # TODO: Move this to an outside function
        opt_dict : LunaticAgentSettings
        if behavior is None and world_model and world_model._config is not None:
            logger.debug("Using world model config")
            opt_dict = world_model._config
        elif behavior is None:
            raise ValueError("Must pass a valid config as behavior or a world model with a set config.")
        elif isinstance(behavior, str): # Assuming Path
            logger.debug("Creating config from yaml file")
            opt_dict : LunaticAgentSettings = LunaticAgentSettings.from_yaml(behavior)
        elif isinstance(behavior, AgentConfig):
            logger.info("Config is a dataclass / AgentConfig")
            opt_dict  = assure_type(behavior.__class__, behavior.make_config())  # base options from templates
            opt_dict.update(overwrite_options) # Note uses DictConfig.update
        elif isinstance(behavior, DictConfig):
            logger.info("Config is a DictConfig")
            opt_dict : LunaticAgentSettings = behavior
            for k, v in overwrite_options.items():
                OmegaConf.update(opt_dict, k, v)
        elif not overwrite_options:
            logger.warning("Warning: Settings are not a supported Config class")
            opt_dict = behavior  # assume the user passed something appropriate
        else:
            logger.warning("Warning: Settings are not a supported Config class. Trying to apply overwrite options.")
            behavior.update(overwrite_options) 
            opt_dict = behavior  # assume the user passed something appropriate
        self._behavior = behavior
        self.config = opt_dict # NOTE: This is the attribute we should use to access all information.
        
        logger.info("\n\nAgent config is %s", OmegaConf.to_yaml(self.config))
        
        # World Model
        if world_model is None:
            world_model = WorldModel(self.config, player=vehicle)
            self.config.planner.dt = world_model.world_settings.fixed_delta_seconds or 1/world_model._args.fps
        self._world_model : WorldModel = world_model
        self._world : carla.World = world_model.world
        
        # Register Vehicle
        self._vehicle : carla.Vehicle = world_model.player
        try:
            CarlaDataProvider.register_actor(self._vehicle) # assure that the vehicle is registered
        except KeyError as e:
            logger.info("Ignoring error of already registered actor: %s", e)
        
        self.current_phase : Phase = Phase.NONE # current phase of the agent inside the loop
        self.ctx = None

        self._live_info : LiveInfo = self.config.live_info # Accessible via property
        
        self._last_traffic_light : carla.TrafficLight = None  # Current red traffic light

        # TODO: No more hardcoded defaults / set them from opt_dict which must have all parameters; check which are parameters and which are set by other functions (e.g. _look_ahead_steps)

        # Parameters from BehaviorAgent ------------------------------------------
        # todo: check redefinitions

        self._look_ahead_steps = 0  # updated in _update_information used for local_planner.get_incoming_waypoint_and_direction

        # Initialize the planners
        self._local_planner = DynamicLocalPlannerWithRss(self._vehicle, opt_dict=opt_dict, map_inst=world_model.map, world=self._world if self._world else "MISSING", rss_sensor=world_model.rss_sensor)
        self._global_planner = CarlaDataProvider.get_global_route_planner() # NOTE: THIS does not use self.config.planner.sampling_resolution
        assert self._global_planner, "Global Route Planner not set - This should not happen, if the CarlaDataProvider has been initialized."
        if not self._global_planner:
            # This should not happen, as the global planner is set in the CarlaDataProvider at set_world
            self._global_planner = GlobalRoutePlanner(CarlaDataProvider.get_map(), self.config.planner.sampling_resolution)
            CarlaDataProvider._grp = self._global_planner 

        # Get the static elements of the scene
        self._traffic_light_map: Dict[carla.TrafficLight, carla.Transform] = CarlaDataProvider._traffic_light_map
        self._lights_list = CarlaDataProvider._traffic_light_map.keys()
        self._lights_map: Dict[int, carla.Waypoint] = {}  # Dictionary mapping a traffic light to a wp corresponding to its trigger volume location

        # Vehicle Lights
        self._lights = carla.VehicleLightState.NONE

        # Collision Sensor # TODO: duplicated in WorldModel, maybe can be shared.
        self._collision_sensor: carla.Sensor = None
        self._set_collision_sensor()

        #Rule Framework
        self.rules = deepcopy(self.__class__.rules) # Copies the ClassVar to the instance
        
        # Data Matrix
        if self.config.data_matrix and self.config.data_matrix.enabled:
            if self.config.data_matrix.sync and self._world_model.world_settings.synchronous_mode:
                self._road_matrix_updater = DataMatrix(self._vehicle, self._world_model.world)
            else:
                self._road_matrix_updater = AsyncDataMatrix(self._vehicle, self._world_model.world)
            self._road_matrix_updater.start()  # TODO maybe find a nicer way
        else:
            self._road_matrix_updater = None
        self._road_matrix_counter = 0 # TODO: Todo make this nicer and maybe get ticks from world.
        
        # Information Manager
        self.information_manager = InformationManager(self)
<<<<<<< HEAD
=======
        self.current_states = dict.fromkeys(AgentState, 0)
>>>>>>> 92a78025
    
    @property
    def live_info(self) -> LiveInfo:
        return self._live_info

    @property
    def road_matrix(self):
        if self._road_matrix_updater:
            return self._road_matrix_updater.getMatrix()
    
    def render_road_matrix(self, display:"pygame.Surface", options:Dict[str, Any]={}):
        if self._road_matrix_updater:
            self._road_matrix_updater.render(display, **options)

    def _set_collision_sensor(self):
        # see: https://carla.readthedocs.io/en/latest/ref_sensors/#collision-detector
        # and https://carla.readthedocs.io/en/latest/python_api/#carla.Sensor.listen
        blueprint = CarlaDataProvider._blueprint_library.find('sensor.other.collision')
        self._collision_sensor : carla.Sensor = assure_type(carla.Sensor, CarlaDataProvider.get_world().spawn_actor(
                                                            blueprint, carla.Transform(), attach_to=self._vehicle))
        def collision_callback(event : carla.SensorData):
            self._collision_event(event)
        self._collision_sensor.listen(self._collision_event)

    def destroy_sensor(self):
        if self._road_matrix_updater:
            self._road_matrix_updater.stop()
            self._road_matrix_updater = None
        if self._collision_sensor:
            self._collision_sensor.destroy()
            self._collision_sensor = None
            
    def destroy(self):
        self.destroy_sensor()
        self._world_model = None
        self._world = None
        if self.ctx:
            self.ctx.agent = None
        self.ctx = None
        self.all_vehicles.clear()
        self.vehicles_nearby.clear()
        self.all_walkers.clear()
        self.walkers_nearby.clear()
            
    #@property
    #def ctx(self) -> Union[Context, None]:
    #    print("Getting Context", self._ctx())
    #    return self._ctx() # might be None
    
    def make_context(self, last_context : Union[Context, None], **kwargs):
        if last_context is not None:
            del last_context.last_context
        ctx = Context(agent=self, last_context=last_context, **kwargs)
        #self._ctx = weakref.ref(ctx)
        self.ctx = ctx
        return ctx

    # ------------------ Information functions ------------------ #
    
    def _clear_live_info(self): # DEBUG
        """Clears the live_info attribute, for debugging purposes."""
        from omegaconf import MISSING
        for k in self.live_info.keys():
            if k == "use_srunner_data_provider":
                continue
            self.live_info[k] = MISSING

    def _update_information(self, exact_waypoint=True, second_pass=False):
        """
        This method updates the information regarding the ego
        vehicle based on the surrounding world.
        
        second_pass = True will skip some calculations, 
        especially useful if a second call to _update_information is necessary in the same tick.
        
        Assumes: second_pass == True => agent.done() == False
        """
        # --------------------------------------------------------------------------
        # Information that is CONSTANT DURING THIS TICK and INDEPENDENT OF THE ROUTE
        # --------------------------------------------------------------------------
        if not second_pass:
            if self._debug:
                self._clear_live_info() # assure that every value is filled again (or None)
                assert self._lights_list

            # ----------------------------
            # First Pass for expensive and tick-constant information
            
            # --- InformationManager ---
            information: InformationManager.Information = self.information_manager.tick() # NOTE: # CRITICAL: Currently not route-dependant, might need to be changed later
            self._current_waypoint = information.current_waypoint
<<<<<<< HEAD
=======
            self.current_states = information.current_states
>>>>>>> 92a78025
            
            # Find vehicles and walkers nearby
            self.all_vehicles: List[carla.Vehicle] = InformationManager.get_vehicles()
            self.all_walkers: List[carla.Walker] = InformationManager.get_walkers()
            
            # NOTE: # is it more efficient to use an extra function here, why not utils.dist_to_waypoint(v, waypoint)?
            _current_loc = self.live_info.current_location
            def dist(v : carla.Actor): 
                return v.get_location().distance(_current_loc)

            # Filer Vehicles and Walkers to be nearby
            _v_filter_dist = self.config.obstacles.nearby_vehicles_max_distance
<<<<<<< HEAD
            self.vehicles_nearby : List[carla.Vehicle] = [v for v in self.all_vehicles if dist(v) < _v_filter_dist and v.id != self._vehicle.id]
            
            _v_filter_dist = self.config.obstacles.nearby_walkers_max_distance
=======
            self.vehicles_nearby : List[carla.Vehicle] = [v for v in self.all_vehicles if v.id != self._vehicle.id and dist(v) < _v_filter_dist]
            
            _v_filter_dist = self.config.obstacles.nearby_walkers_max_distance # in case of a different distance for walkers.
>>>>>>> 92a78025
            self.walkers_nearby : List[carla.Walker] = [w for w in self.all_walkers if dist(w) < _v_filter_dist]
            
            # ----------------------------
            
            # Data Matrix
            if self._road_matrix_updater and self._road_matrix_updater.sync:
                self._road_matrix_counter += 1
                if (self._road_matrix_counter % self.config.data_matrix.sync_interval) == 0:
                    #logger.debug("Updating Road Matrix")
                    # TODO: Still prevent async mode from using too much resources and slowing fps down too much.
                    self._road_matrix_updater.update() # NOTE: Does nothing if in async mode. self.road_matrix is updated by another thread.
                else:
                    pass
                    #logger.info("Not updating Road Matrix")
            
            self._look_ahead_steps = int((self.live_info.current_speed_limit) / 10) # TODO: Maybe make this an interpolation
            self.live_info.executed_direction = assure_type(RoadOption, self._local_planner.target_road_option) # NOTE: This is the direction used by the planner in the *last* step.
        
        assert self.live_info.executed_direction == self._local_planner.target_road_option, "Executed direction should not change."
        
        # -------------------------------------------------------------------
        # Information that NEEDS TO BE UPDATED AFTER a plan / ROUTE CHANGE.
        # -------------------------------------------------------------------
        if not self.done():
            # NOTE: This should be called after 
            self.live_info.incoming_waypoint, self.live_info.incoming_direction = self._local_planner.get_incoming_waypoint_and_direction(
                steps=self._look_ahead_steps)
        else:
            assert second_pass == False, "In the second pass the agent should have replanned and agent.done() should be False"
            # Assumes second_pass is False
            # Queue is empty
            self.live_info.incoming_waypoint = None
            self.live_info.incoming_direction  = RoadOption.VOID
        
        # Information that requires updated waypoint and route information:
        self.live_info.is_taking_turn = self.is_taking_turn()
        self.live_info.is_changing_lane = self.is_changing_lane()
            
        #logger.debug(f"Incoming Direction: {str(self.live_info.incoming_direction):<20} - Second Pass: {second_pass}")

        # RSS
        # todo uncomment if agent is created after world model
        #self.rss_set_road_boundaries_mode() # in case this was adjusted during runtime. # TODO: maybe implement this update differently. As here it is called unnecessarily often.
        
        if self._debug:
            OmegaConf.to_container(self.live_info, resolve=True, throw_on_missing=True)
    
    # TODO: Use executed direction not the one that is looked ahead
    def is_taking_turn(self) -> bool:
        return self.live_info.incoming_direction in (RoadOption.LEFT, RoadOption.RIGHT)
    
    def is_changing_lane(self) -> bool:
        return self.live_info.incoming_direction in (RoadOption.CHANGELANELEFT, RoadOption.CHANGELANERIGHT)

    # ------------------ Step & Loop Logic ------------------ #

    def add_rule(self, rule : Rule, position=-1):
        for p in rule.phases:
            self.rules[p].append(rule)
            self.rules[p].sort(key=lambda r: r.priority, reverse=True)
            
    def add_rules(self, rules : List[Rule]):
        """Add a list of rules and sort the agents rules by priority."""
        for rule in rules:
            for phase in rule.phases:
                self.rules[phase].append(rule)
        for phase in Phase.get_phases():
            self.rules[phase].sort(key=lambda r: r.priority, reverse=True)
        
    def execute_phase(self, phase : Phase, *, prior_results, control:carla.VehicleControl=None) -> Context:
        """
        Sets the current phase of the agent and executes all rules that are associated with it.
        """
        normal_next = self.current_phase.next_phase() # sanity checking if everything is correct
        assert normal_next == Phase.USER_CONTROLLED or phase == normal_next or phase & Phase.EXCEPTIONS or phase & Phase.USER_CONTROLLED, f"Phase {phase} is not the next phase of {self.current_phase} or an exception phase. Expected {normal_next}"
        
        self.current_phase = phase # set next phase
        
        if control is not None:
            self.ctx.set_control(control)
        self.ctx.prior_result = prior_results
        rules_to_check = self.rules[phase]
        try:
            for rule in rules_to_check: # todo: maybe dict? grouped by phase?
                #todo check here for the phase instead of in the rule
                assert self.current_phase in rule.phases, f"Current phase {self.current_phase} not in Rule {rule.phases}" # TODO remove:
                rule(self.ctx)
        except omegaconf.ReadonlyConfigError:
            print("WARNING: A action likely tried to change `ctx.config` which is non-permanent. Use `ctx.agent.config.` instead.")
            raise
        return self.ctx

    def verify_settings(self, config : LunaticAgentSettings=None):
        if self._world_model.world_settings.synchronous_mode:
            # Assure that dt is set
            OmegaConf.select(config or self.config,
                "planner.dt",
                throw_on_missing=True
            )

    def run_step(self, debug=False, second_pass=False):
        if not second_pass:
            ctx = self.make_context(last_context=self.ctx)
        else:
            ctx = self.ctx
        ctx.second_pass = second_pass
        try:
            # ----------------------------
            # Phase 0 - Update Information
            # ----------------------------
            self.execute_phase(Phase.UPDATE_INFORMATION | Phase.BEGIN, prior_results=None)
            self._update_information(second_pass=second_pass)
            self.execute_phase(Phase.UPDATE_INFORMATION | Phase.END, prior_results=None)

            # ----------------------------
            # Phase 1 - Plan Path
            # ----------------------------

            # TODO: What TODO if the last phase was COLLISION, EMERGENCY
            # Some information to PLAN_PATH should reflect this

            # TODO: add option to diverge from existing path here, or plan a new path
            # NOTE: Currently done in the local planner and behavior functions
            try:
                self.execute_phase(Phase.PLAN_PATH | Phase.BEGIN, prior_results=None)
                # User defined action
                # TODO: when going around corners / junctions and the distance between waypoints is too big,
                # We should replan and and make a more fine grained plan, to stay on the road.
                self.execute_phase(Phase.PLAN_PATH | Phase.END, prior_results=None)
            except UpdatedPathException as e:
                if second_pass:
                    raise ValueError("UpdatedPathException was raised in the second pass. This should not happen.") from e
                return self.run_step(debug=debug, second_pass=True) # TODO: # CRITICAL: For child classes like the leaderboard agent this calls the higher level run_step.
            
            if self.done():
                # NOTE: Might be in NONE phase here.
                self.execute_phase(Phase.DONE| Phase.BEGIN, prior_results=None)
                if self.done():
                    # No Rule set a net destination
                    print("The target has been reached, stopping the simulation")
                    self.execute_phase(Phase.TERMINATING | Phase.BEGIN, prior_results=None)
                    raise AgentDoneException
                self.execute_phase(Phase.DONE | Phase.END, prior_results=None)
                return self.run_step(debug=debug, second_pass=True) # TODO: # CRITICAL: For child classes like the leaderboard agent this calls the higher level run_step.
            
            # ----------------------------
            # Phase NONE - Before Running step
            # ----------------------------
            planned_control = self._inner_step(debug=debug)  # debug=True draws waypoints
            # ----------------------------
            # No known Phase multiple exit points
            # ----------------------------
            
            # ----------------------------
            # Phase RSS - Check RSS
            # ----------------------------
            planned_control.manual_gear_shift = False # TODO: turn into a rule
            
            ctx = self.execute_phase(Phase.RSS_EVALUATION | Phase.BEGIN, prior_results=None, control=planned_control)
            if AD_RSS_AVAILABLE and self.config.rss and self.config.rss.enabled:
                rss_updated_controls = self._world_model.rss_check_control(ctx.control)
            else:
                rss_updated_controls = None
            ctx = self.execute_phase(Phase.RSS_EVALUATION | Phase.END, prior_results=rss_updated_controls) # NOTE: rss_updated_controls could be None
            
            if ctx.control is not planned_control:
                logger.debug("RSS updated control accepted.")
            # ----------------------------
            # Phase Manual User Controls
            # TODO: Create a flag that allows this or not
            # ----------------------------
                
        except ContinueLoopException:
            logger.info("Continuing Loop")
        return ctx.control

    @result_to_context("control")
    def _inner_step(self, debug=False):
        """
        This is our main entry point that runs every tick.  
        """
        self.debug = debug

        # ----------------------------
        # Phase 2 - Detection of Pedestrians and Traffic Lights
        # ----------------------------

        # Detect hazards
        # phases are executed in detect_hazard
        Phase.DETECT_TRAFFIC_LIGHTS | Phase.BEGIN # phases executed inside
        pedestrians_or_traffic_light = self.detect_hazard()
        Phase.DETECT_PEDESTRIANS | Phase.END

        # Pedestrian avoidance behaviors
        # currently doing either emergency (detect_hazard) stop or nothing 
        if pedestrians_or_traffic_light:

            # ----------------------------
            # Phase Hazard Detected (traffic light or pedestrian)
            # TODO: needs overhaul 
            # ----------------------------

            (control, end_loop) = self.react_to_hazard(control=None, hazard_detected=pedestrians_or_traffic_light)
            # Other behaviors based on hazard detection
            if end_loop: # Likely emergency stop
                # TODO: overhaul -> this might not be the best place to do this
                #TODO HIGH: This is doubled in react_to_hazard!
                self.execute_phase(Phase.EMERGENCY | Phase.END, prior_results=pedestrians_or_traffic_light, control=control)
                return self.get_control()
    
        # ----------------------------
        # Phase 3 - Detection of Cars
        # ----------------------------
            
        self.execute_phase(Phase.DETECT_CARS | Phase.BEGIN, prior_results=None) # TODO: Maybe add some prio result
        detection_result: ObstacleDetectionResult = substep_managers.collision_detection_manager(self)
        # TODO: add a way to let the execution overwrite
        if detection_result.obstacle_was_found:

            # ----------------------------
            # Phase 2.A - React to cars in front
            # TODO: turn this into a rule.
            #    remove CAR_DETECTED -> pass detection_result to rules
            # TODO some way to circumvent returning control here, like above.
            # TODO: Needs refinement with the car_following_behavior
            # ----------------------------

            self.execute_phase(Phase.CAR_DETECTED | Phase.BEGIN, prior_results=detection_result)
            control = self.car_following_behavior(*detection_result) # NOTE: can currently go into EMEGENCY phase
            self.execute_phase(Phase.CAR_DETECTED | Phase.END, control=control, prior_results=detection_result)
            return self.get_control()
        
        #TODO: maybe new phase instead of END or remove CAR_DETECTED and handle as rules (maybe better)
        self.execute_phase(Phase.DETECT_CARS | Phase.END, prior_results=None) # NOTE: avoiding tailgate here
        
        # Intersection behavior
        # NOTE: is_taking_turn <- incoming_direction in (RoadOption.LEFT, RoadOption.RIGHT)
        if self.live_info.incoming_waypoint.is_junction and self.is_taking_turn():

            # ----------------------------
            # Phase Turning at Junction
            # ----------------------------

            self.execute_phase(Phase.TURNING_AT_JUNCTION | Phase.BEGIN, prior_results=None)
            control = self._local_planner.run_step(debug=debug)
            self.execute_phase(Phase.TURNING_AT_JUNCTION | Phase.END, control=control, prior_results=None)
            return self.get_control()

        # ----------------------------
        # Phase 4 - Plan Path normally
        # ----------------------------
        
        # Normal behavior
        self.execute_phase(Phase.TAKE_NORMAL_STEP | Phase.BEGIN, prior_results=None)
        control = self._local_planner.run_step(debug=debug)
        self.execute_phase(Phase.TAKE_NORMAL_STEP | Phase.END, prior_results=None, control=control)

        # Leave loop and apply controls outside 
        # DISCUSS: Should we apply the controls here?
        return self.get_control()
    
    def apply_control(self, control: Optional[carla.VehicleControl]=None):
        # Set automatic control-related vehicle lights
        if control is None:
            control = self.ctx.control
        self.update_lights(control)
        self._vehicle.apply_control(control)

    # ------------------ Hazard Detection & Reaction ------------------ #

    def detect_hazard(self) -> Set[str]:
        hazard_detected = set()
        # Red lights and stops behavior

        self.execute_phase(Phase.DETECT_TRAFFIC_LIGHTS | Phase.BEGIN, prior_results=None)
        tlight_detection_result = self.traffic_light_manager()
        if tlight_detection_result.traffic_light_was_found:
            hazard_detected.add(Hazard.TRAFFIC_LIGHT)             #TODO: Currently cannot give fine grained priority results
            #assert self.live_info.next_traffic_light.id == tlight_detection_result.traffic_light.id, "Next assumed traffic light should be the same as the detected one." # TEMP
            if self.live_info.next_traffic_light.id != tlight_detection_result.traffic_light.id:
                # TODO: #26 detect when this is the case, can it be fixed and how serve is it? - Maybe because we just passed a traffic light (detected) != next in line?
                logger.error("Next traffic light is not the same as the detected one. %s != %s", self.live_info.next_traffic_light.id, tlight_detection_result.traffic_light.id)
                print("Distances: ", self.live_info.next_traffic_light.get_location().distance(self.live_info.current_location), tlight_detection_result.traffic_light.get_location().distance(self.live_info.current_location))
                
        self.execute_phase(Phase.DETECT_TRAFFIC_LIGHTS | Phase.END, prior_results=tlight_detection_result)

        # Pedestrian avoidance behaviors
        self.execute_phase(Phase.DETECT_PEDESTRIANS | Phase.BEGIN, prior_results=None)
        hazard, detection_result = self.pedestrian_avoidance_behavior(self._current_waypoint)
        if detection_result.obstacle_was_found:
            if hazard:   #TODO: Currently cannot give very fine grained priority results, i.e. slow down or stop
                hazard_detected.add(Hazard.PEDESTRIAN | Hazard.EMERGENCY)
            else:
                hazard_detected.add(Hazard.PEDESTRIAN | Hazard.WARNING)
        self.execute_phase(Phase.DETECT_PEDESTRIANS | Phase.END, prior_results=(hazard, detection_result))
        
        return hazard_detected
    
    def react_to_hazard(self, control, hazard_detected : set):
        # TODO: # CRITICAL: needs creative overhaul
        # Stop indicates if the loop shoul

        logger.info("Hazard(s) detected: %s", hazard_detected)
        end_loop = True
        
        if "pedestrian" in hazard_detected:
            pass # Maybe let rules handle this and remove
        if "traffic_light" in hazard_detected:
            pass

        # TODO: PRIORITY: let execute_phase handle end_loop
        self.execute_phase(Phase.EMERGENCY | Phase.BEGIN, prior_results=hazard_detected)
        control = self.add_emergency_stop(control, reasons=hazard_detected)
        # TODO: Let a rule decide if the loop should end
        self.execute_phase(Phase.EMERGENCY | Phase.END, control=control, prior_results=hazard_detected)
        # self.ctx.end_loop = True # TODO: ³ IDEA: work in
        #print("Emergency controls", control)
        return control, end_loop
    
    # ------------------ Behaviors ------------------ #
    # TODO: Section needs overhaul -> turn into rules

    def pedestrian_avoidance_behavior(self, ego_vehicle_wp : carla.Waypoint) -> Tuple[bool, ObstacleDetectionResult]:
        # TODO: # CRITICAL: This for some reasons also detects vehicles as pedestrians
        # note ego_vehicle_wp is the current waypoint self._current_waypoint
        detection_result = substep_managers.pedestrian_detection_manager(self)
        if (detection_result.obstacle_was_found
            and (detection_result.distance - max(detection_result.obstacle.bounding_box.extent.y, 
                                                 detection_result.obstacle.bounding_box.extent.x)
                                           - max(self._vehicle.bounding_box.extent.y, 
                                                 self._vehicle.bounding_box.extent.x)
            < self.config.distance.emergency_braking_distance)):
            print("Detected walker", detection_result.obstacle)
            return True, detection_result
        # TODO detected but not stopping -> ADD avoidance behavior
        return False, detection_result
        
    def car_following_behavior(self, vehicle_detected:bool, vehicle:carla.Actor, distance:float) -> carla.VehicleControl:
        exact_distance = distance - max(vehicle.bounding_box.extent.y, vehicle.bounding_box.extent.x) - max(
            self._vehicle.bounding_box.extent.y, self._vehicle.bounding_box.extent.x)

        if exact_distance < self.config.distance.emergency_braking_distance:
            controls, end_loop = self.react_to_hazard(control=None, hazard_detected={Hazard.CAR})
        else:
            controls = self.car_following_manager(vehicle, exact_distance)
        return controls

    # ------------------ Managers for Behaviour ------------------ #

    
    def traffic_light_manager(self) -> TrafficLightDetectionResult:
        """
        This method is in charge of behaviors for red lights.
        """
        return substep_managers.traffic_light_manager(self, self._lights_list)
    
    def car_following_manager(self, vehicle, distance, debug=False) -> carla.VehicleControl:
        return substep_managers.car_following_manager(self, vehicle, distance, debug=debug)
    
    def _collision_event(self, event : carla.CollisionEvent):
        # https://carla.readthedocs.io/en/latest/python_api/#carla.CollisionEvent
        # e.g. setting ignore_vehicles to False, if it was True before.
        # do an emergency stop (in certain situations)
        NotImplemented  # TODO: Brainstorm and implement
        return substep_managers.collision_manager(self, event)

    # ----

    # TODO: see if max_distance is currently still necessary
    # TODO: move angles to config
    #@override
    def _vehicle_obstacle_detected(self, vehicle_list=None, max_distance=None, 
                                   up_angle_th=90, 
                                   low_angle_th=0,
                                   lane_offset=0) -> ObstacleDetectionResult:
        """
        Method to check if there is a vehicle in front or around the agent blocking its path.

            :param vehicle_list (list of carla.Vehicle): list containing vehicle objects.
                If None, all vehicle in the scene are used
            :param max_distance: max free-space to check for obstacles.
                If None, the base threshold value is used

        The angle between the location and reference transform will also be taken into account. 
        Being 0 a location in front and 180, one behind, i.e, the vector between has to satisfy: 
        low_angle_th < angle < up_angle_th.
        """
        return agents.tools.lunatic_agent_tools.detect_vehicles(self, vehicle_list, max_distance, up_angle_th, low_angle_th, lane_offset)

    #@override
    # TODO: Port this to a rule that is used during emergencies.
    def add_emergency_stop(self, control, reasons:"set[str]"=None) -> carla.VehicleControl:
        """
        Modifies the control values to perform an emergency stop.
        The steering remains unchanged to avoid going out of the lane during turns.

        :param control: (carla.VehicleControl) control to be modified
        :param enable_random_steer: (bool, optional) Flag to enable random steering
        """
        return substep_managers.emergency_manager(self, control, reasons)
    
    def lane_change(self, direction: "Literal['left'] | Literal['right']", same_lane_time=0, other_lane_time=0, lane_change_time=2):
        """
        Changes the path so that the vehicle performs a lane change.
        Use 'direction' to specify either a 'left' or 'right' lane change,
        and the other 3 fine tune the maneuver
        """
        speed = self.live_info.current_speed / 3.6 # m/s
        # This is a BasicAgent function
        path : list = generate_lane_change_path(
            self._current_waypoint, # NOTE: Assuming exact_waypoint
            direction,
            same_lane_time * speed, # get direction in meters t*V
            other_lane_time * speed,
            lane_change_time * speed,
            check=False,        # TODO: Explanation of this parameter? Make use of it and & how? Could mean that it is checked if there is a left lane
            lane_changes=1,     # changes only one lane
            step_distance= self.config.planner.sampling_resolution
        )
        if not path:
            print("WARNING: Ignoring the lane change as no path was found")

        super(LunaticAgent, self).set_global_plan(path)
        # TODO: # CRITICAL: Keep old global plan if it is some end goal.
        
    
    # TODO: Make order a config
    # TODO: rename & make config for look ahead distance via speed_limit
    # TODO: Use generate_lane_change_path to finetune 
    def make_lane_change(self, order=["left", "right"], up_angle_th=180, low_angle_th=0, speed_limit_downscale=2):
        """
        If a tailgator is detected, move to the left/right lane if possible

            :param waypoint: current waypoint of the agent
            :param vehicle_list: list of all the nearby vehicles
            
        Assumes:
            (self.config.live_info.incoming_direction == RoadOption.LANEFOLLOW \
                and not waypoint.is_junction and self.config.live_info.current_speed > 10)
            check_behind.obstacle_was_found and self.config.live_info.current_speed < get_speed(check_behind.obstacle)
        """
        vehicle_list = self.vehicles_nearby
        waypoint = self._current_waypoint # todo use a getter

        # There is a faster car behind us

        for direction in order:
            if direction == "right":
                right_turn = waypoint.right_lane_marking.lane_change
                can_change = (right_turn == carla.LaneChange.Right or right_turn == carla.LaneChange.Both)
                other_wpt = waypoint.get_right_lane()
                lane_offset = 1
            else:
                left_turn = waypoint.left_lane_marking.lane_change
                can_change = (left_turn == carla.LaneChange.Left or left_turn == carla.LaneChange.Both)
                other_wpt = waypoint.get_left_lane()
                lane_offset = -1
            if can_change and lanes_have_same_direction(waypoint, other_wpt) and other_wpt.lane_type == carla.LaneType.Driving:
                # Detect if right lane is free
                detection_result = detect_vehicles(self, vehicle_list, 
                                                max(self.config.distance.min_proximity_threshold,
                                                    self.config.live_info.current_speed_limit / speed_limit_downscale), 
                                                    up_angle_th=up_angle_th,
                                                    low_angle_th=low_angle_th,
                                                    lane_offset=lane_offset)
                if not detection_result.obstacle_was_found:
                    logger.debug("Change Lane, moving to the %s! Reason: %s", direction, "Overtaking" if tuple(order) == ("left", "right") else "Tailgating")

                    end_waypoint = self._local_planner.target_waypoint
                    # TODO: How to set waypoint order? Or better use generate_lane_change_path!!!
                    self.set_destination(end_location=other_wpt.transform.location, 
                                         start_location=end_waypoint.transform.location, clean_queue=True)
                    return True

        
    # ------------------ Other Function ------------------ #
    
    def update_lights(self, vehicle_control : carla.VehicleControl):
        current_lights = self._lights
        if vehicle_control.brake:
            current_lights |= carla.VehicleLightState.Brake
        else:  # Remove the Brake flag
            current_lights &= carla.VehicleLightState.All ^ carla.VehicleLightState.Brake
        if vehicle_control.reverse:
            current_lights |= carla.VehicleLightState.Reverse
        else:  # Remove the Reverse flag
            current_lights &= carla.VehicleLightState.All ^ carla.VehicleLightState.Reverse
        if current_lights != self._lights:  # Change the light state only if necessary
            self._lights = current_lights
            self._vehicle.set_light_state(carla.VehicleLightState(self._lights))

    # ------------------ Getter Function ------------------ #
    
    def get_control(self) -> Union[None, carla.VehicleControl]:
        """
        Returns the currently planned control of the agent.
        
        If retrieved before the local planner has been run, it will return None.
        """
        return self.ctx.control

    # ------------------ Setter Function ------------------ #
    
    def set_vehicle(self, vehicle:carla.Vehicle):
        self._vehicle = vehicle
        # Data Matrix
        if self.config.data_matrix.enabled:
            if self._world_model.world_settings.synchronous_mode:
                self._road_matrix_updater = DataMatrix(self._vehicle, self._world_model.world, self._world_model.map)
            else:
                self._road_matrix_updater = AsyncDataMatrix(self._vehicle, self._world_model.world, self._world_model.map)
        else:
            self._road_matrix_updater = None
        self._local_planner = DynamicLocalPlannerWithRss(self._vehicle, opt_dict=self.config, map_inst=CarlaDataProvider.get_map(), world=self._world_model.world, rss_sensor=self._world_model.rss_sensor)
    
    #@override 
    def set_target_speed(self, speed : float):
        """
        Changes the target speed of the agent
            :param speed (float): target speed in Km/h
        """
        if self.config.speed.follow_speed_limits:
            print("WARNING: The max speed is currently set to follow the speed limits. "
                  "Use 'follow_speed_limits' to deactivate this")
        self.config.speed.target_speed = speed # shared with planner

    def follow_speed_limits(self, value:bool=True):
        """
        If active, the agent will dynamically change the target speed according to the speed limits
            :param value: (bool) whether to activate this behavior
        """
        self.config.speed.follow_speed_limits = value

    def ignore_traffic_lights(self, active=True):
        """(De)activates the checks for traffic lights"""
        self.config.obstacles.ignore_traffic_lights = active

    def ignore_stop_signs(self, active=True):
        """(De)activates the checks for stop signs"""
        self.config.obstacles.ignore_stop_signs = active

    def ignore_vehicles(self, active=True):
        """(De)activates the checks for stop signs"""
        self.config.obstacles.ignore_vehicles = active
        
    def rss_set_road_boundaries_mode(self, road_boundaries_mode: Optional[Union[bool, carla.RssRoadBoundariesMode]]=None):
        if road_boundaries_mode is None:
            road_boundaries_mode : bool = self.config.rss.use_stay_on_road_feature
        self._world_model.rss_set_road_boundaries_mode(road_boundaries_mode)

    # ------------------ Overwritten functions ------------------ #

    # NOTE: the original pedestrian_avoid_manager is still usable
    def pedestrian_avoid_manager(self, waypoint):
        raise NotImplementedError("This function was replaced by ", substep_managers.pedestrian_detection_manager)

    #@override
    def collision_and_car_avoid_manager(self, waypoint):
        raise NotImplementedError("This function was split into collision_detection_manager and car_following_manager")
    
    #@override
    def _tailgating(self, waypoint, vehicle_list):
        raise NotImplementedError("Tailgating has been implemented as a rule")

    #@override
    def emergency_stop(self):
        raise NotImplementedError("This function was overwritten use ´add_emergency_stop´ instead")

    #@override
    def _generate_lane_change_path(*args, **kwargs):
        raise NotImplementedError("This function was overwritten use `agents.tools.generate_lane_change_path´ instead")

    # ------------------------------------ #
    # As reference Parent Functions 
    # ------------------------------------ #
    #def get_local_planner(self):
    #def get_global_planner(self):

    #def done(self): # from base class self._local_planner.done()

    def set_destination(self, end_location, start_location=None, clean_queue=True):
        """
        This method creates a list of waypoints between a starting and ending location,
        based on the route returned by the global router, and adds it to the local planner.
        If no starting location is passed, the vehicle local planner's target location is chosen,
        which corresponds (by default), to a location about 5 meters in front of the vehicle.

            :param end_location (carla.Location): final location of the route
            :param start_location (carla.Location): starting location of the route
        """
        if not start_location:
            if self._local_planner.target_waypoint:
                start_location = self._local_planner.target_waypoint.transform.location # waypoint at queue[0] at run_step
            else:
                start_location = self._vehicle.get_location()
            clean_queue = True
        else:
            pass
            #start_location = self._vehicle.get_location()
            #clean_queue = False
        start_waypoint = CarlaDataProvider.get_map().get_waypoint(start_location)
        end_waypoint = CarlaDataProvider._map.get_waypoint(end_location) if isinstance(end_location, carla.Location) else end_location

        route_trace = self.trace_route(start_waypoint, end_waypoint)
        self._local_planner.set_global_plan(route_trace, clean_queue=clean_queue)
        
    #def set_global_plan(self, plan, stop_waypoint_creation=True, clean_queue=True):
        """
        Adds a specific plan to the agent.

            :param plan: list of [carla.Waypoint, RoadOption] representing the route to be followed
            :param stop_waypoint_creation: stops the automatic random creation of waypoints
            :param clean_queue: resets the current agent's plan
        """

    #def trace_route(self, start_waypoint, end_waypoint):
        """
        Calculates the shortest route between a starting and ending waypoint.

            :param start_waypoint (carla.Waypoint): initial waypoint
            :param end_waypoint (carla.Waypoint): final waypoint
        """
    
<|MERGE_RESOLUTION|>--- conflicted
+++ resolved
@@ -211,10 +211,7 @@
         
         # Information Manager
         self.information_manager = InformationManager(self)
-<<<<<<< HEAD
-=======
         self.current_states = dict.fromkeys(AgentState, 0)
->>>>>>> 92a78025
     
     @property
     def live_info(self) -> LiveInfo:
@@ -306,10 +303,7 @@
             # --- InformationManager ---
             information: InformationManager.Information = self.information_manager.tick() # NOTE: # CRITICAL: Currently not route-dependant, might need to be changed later
             self._current_waypoint = information.current_waypoint
-<<<<<<< HEAD
-=======
             self.current_states = information.current_states
->>>>>>> 92a78025
             
             # Find vehicles and walkers nearby
             self.all_vehicles: List[carla.Vehicle] = InformationManager.get_vehicles()
@@ -322,15 +316,9 @@
 
             # Filer Vehicles and Walkers to be nearby
             _v_filter_dist = self.config.obstacles.nearby_vehicles_max_distance
-<<<<<<< HEAD
-            self.vehicles_nearby : List[carla.Vehicle] = [v for v in self.all_vehicles if dist(v) < _v_filter_dist and v.id != self._vehicle.id]
-            
-            _v_filter_dist = self.config.obstacles.nearby_walkers_max_distance
-=======
             self.vehicles_nearby : List[carla.Vehicle] = [v for v in self.all_vehicles if v.id != self._vehicle.id and dist(v) < _v_filter_dist]
             
             _v_filter_dist = self.config.obstacles.nearby_walkers_max_distance # in case of a different distance for walkers.
->>>>>>> 92a78025
             self.walkers_nearby : List[carla.Walker] = [w for w in self.all_walkers if dist(w) < _v_filter_dist]
             
             # ----------------------------
