--- conflicted
+++ resolved
@@ -75,8 +75,6 @@
     
     ctx : "Context"
     """The context object of the current step"""
-<<<<<<< HEAD
-=======
     
     # Information from the InformationManager
     walkers_nearby: List[carla.Walker]
@@ -89,9 +87,8 @@
     
     _world_model : WorldModel = None # TODO: maybe as weakref
     
-    _validate_phases = True
+    _validate_phases = False
     """A flag to sanity check if the agent passes trough the phases in the correct order"""
->>>>>>> afd82bbb
     
     @classmethod
     def create_world_and_agent(cls, args: LaunchConfig, *, vehicle : carla.Vehicle, sim_world : carla.World,
@@ -182,12 +179,9 @@
             world_model = WorldModel(self.config, player=vehicle)
             self.config.planner.dt = world_model.world_settings.fixed_delta_seconds or 1/world_model._args.fps
         
-<<<<<<< HEAD
-=======
         self._world_model : WorldModel = world_model
         self._world : carla.World = world_model.world
         
->>>>>>> afd82bbb
         # Register Vehicle
         self._vehicle : carla.Vehicle = world_model.player
         try:
@@ -825,13 +819,8 @@
         Use 'direction' to specify either a 'left' or 'right' lane change,
         and the other 3 fine tune the maneuver
         """
-<<<<<<< HEAD
-        speed = self._vehicle.get_velocity().length()
-        # This is a BasicAgent function
-=======
         speed = self.live_info.current_speed / 3.6 # m/s
         # This is a staticfunction from BasicAgent function
->>>>>>> afd82bbb
         path : list = generate_lane_change_path(
             self._current_waypoint, # NOTE: Assuming exact_waypoint
             direction,
