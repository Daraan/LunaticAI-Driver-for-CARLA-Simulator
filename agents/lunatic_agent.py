--- conflicted
+++ resolved
@@ -11,36 +11,23 @@
 traffic signs, and has different possible configurations. """
 
 import random
-
+import numpy as np
 import carla
-import numpy as np
-from shapely.geometry import Polygon
-
-<<<<<<< HEAD
+
 from shapely.geometry import Polygon
 from agents.navigation.global_route_planner import GlobalRoutePlanner
-=======
-import agents.navigation.behavior_types as _behavior_types  #
-from agents.navigation.global_route_planner import GlobalRoutePlanner
-from agents.navigation.local_planner import LocalPlanner, RoadOption
->>>>>>> 470e049d
 from agents.tools.misc import (get_speed, is_within_distance,
                                get_trafficlight_trigger_location,
                                compute_distance)
 
-<<<<<<< HEAD
 from agents.navigation.behavior_agent import BehaviorAgent
 
 # NEW: Style
 from agents.dynamic_planning.dynamic_local_planner import DynamicLocalPlanner, RoadOption
 from config.default_options.original_behavior import BasicAgentSettings
 from config.lunatic_behavior_settings import LunaticBehaviorSettings
-=======
-# OLD original: Style
->>>>>>> 470e049d
-
-
-<<<<<<< HEAD
+
+
 # As Reference:
 '''
 class RoadOption(IntEnum):
@@ -59,15 +46,6 @@
 
 
 class LunaticAgent(BehaviorAgent):
-=======
-# NEW: Style
-from config.original_behavior import BasicBehavior
-
-
-class LunaticAgent:
-    # NOTE: This is mostly a copy of carla's navigation.basic_agent.BasicAgent
-    #
->>>>>>> 470e049d
     """
     BasicAgent implements an agent that navigates the scene.
     This agent respects traffic lights and other vehicles, but ignores stop signs.
@@ -209,14 +187,6 @@
         # e.g. setting ignore_vehicles to False, if it was True before.
         # do an emergency stop (in certain situations)
         raise NotImplemented
-    
-    def temporary_settings(self, temp_settings: dict) -> dict:
-        """
-        Returns a new dictionary with the agent's settings overwritten by the given temporary settings.
-        NOTE: This does not change the agent's settings only returns a new dictionary to be used.
-        """
-        # TODO: Maybe make a temp_settings attribute, problem what if multiple temporary settings are needed that live longer.
-        return { **self.settings, **temp_settings} 
 
     def set_target_speed(self, speed):
         """
@@ -289,7 +259,6 @@
         This method updates the information regarding the ego
         vehicle based on the surrounding world.
         """
-<<<<<<< HEAD
         self.live_info.speed = get_speed(self._vehicle)
         self.live_info.speed_limit = self._vehicle.get_speed_limit()
         # planner has access to config
@@ -298,14 +267,6 @@
         self.live_info.direction : RoadOption = self._local_planner.target_road_option
         if self.live_info.direction is None:
             self.live_info.direction = RoadOption.LANEFOLLOW
-=======
-        self._speed = get_speed(self._vehicle)
-        self._speed_limit = self._vehicle.get_speed_limit()
-        self._local_planner.set_speed(self._speed_limit)  # <-- Adjusts Planner
-        self._direction = self._local_planner.target_road_option
-        if self._direction is None:
-            self._direction = RoadOption.LANEFOLLOW
->>>>>>> 470e049d
 
         self._look_ahead_steps = int((self.live_info.speed_limit) / 10)
 
@@ -315,10 +276,7 @@
             self._incoming_direction = RoadOption.LANEFOLLOW
 
     def run_step(self, debug=False):
-<<<<<<< HEAD
         # NOTE: This is our main entry point that runs every tick.
-=======
->>>>>>> 470e049d
         self._update_information()
         # Detect hazards
         hazard_detected = self.detect_hazard()
@@ -359,10 +317,7 @@
 
             # Pedestrian avoidance behaviors
             walker_state, walker, w_distance = self.pedestrian_avoid_manager(ego_vehicle_wp)
-<<<<<<< HEAD
             # TODO: Here we should insert rules:
-=======
->>>>>>> 470e049d
             if walker_state and (w_distance - max(walker.bounding_box.extent.y, walker.bounding_box.extent.x)
                                  - max(self._vehicle.bounding_box.extent.y, self._vehicle.bounding_box.extent.x)
                                  < self._behavior.braking_distance):
@@ -702,7 +657,7 @@
 
         return False, None, -1
 
-    def add_emergency_stop(self, control, enable_random_steer=False):
+    def add_emergency_stop(self, control, enable_random_steer=False, reason:str=None):
         """
         Modifies the control values to perform an emergency stop.
         The steering remains unchanged to avoid going out of the lane during turns.
@@ -719,7 +674,6 @@
         # TODO adjust/add other behavior
 
         # Additional behavior based on reason (placeholder)
-        control.brake = self._max_brake
         control.hand_brake = False
 
         # Enable random steering if flagged
