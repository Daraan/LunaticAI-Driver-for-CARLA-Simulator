import os
from typing import Any, Dict, TYPE_CHECKING
import pygame
from omegaconf import OmegaConf
from hydra import compose, initialize_config_dir

<<<<<<< HEAD
from leaderboard.autoagents.autonomous_agent import AutonomousAgent
from leaderboard.autoagents.autonomous_agent import Track
from srunner.scenariomanager.carla_data_provider import CarlaDataProvider

=======
import carla

from agents.tools.misc import draw_route
from srunner.scenariomanager.timer import GameTime
from srunner.scenariomanager.carla_data_provider import CarlaDataProvider

from leaderboard.autoagents.autonomous_agent import AutonomousAgent, Track
from leaderboard.utils.route_manipulation import downsample_route

>>>>>>> d02ca475
from agents.lunatic_agent import LunaticAgent

from classes.constants import Phase
from classes.keyboard_controls import RSSKeyboardControl
from classes.worldmodel import GameFramework, WorldModel, AD_RSS_AVAILABLE
from agents.tools.logging import logger
from agents.tools.config_creation import LaunchConfig, LunaticAgentSettings

if TYPE_CHECKING:
    from agents.navigation.local_planner import RoadOption
    from srunner.autoagents.sensor_interface import SensorInterface

hydra_initalized = False
import logging
logger.setLevel(logging.DEBUG)


def get_entry_point():
    print("Getting entry point")
    return "LunaticChallenger"

# TODO: Pack this in an extra config
WORLD_MODEL_DESTROY_SENSORS = True
ENABLE_RSS = True and AD_RSS_AVAILABLE
ENABLE_DATA_MATRIX = True

DATA_MATRIX_ASYNC = False
DATA_MATRIX_TICK_SPEED = 60

USE_OPEN_DRIVE_DATA = False

class UserInterruption(Exception):
    """
    Terminate the run_step loop if user input is detected.
    
    Allow the scenario runner and leaderboard to exit gracefully.
    """

args: LaunchConfig 
class LunaticChallenger(AutonomousAgent, LunaticAgent):
    
    sensor_interface: "SensorInterface"
    _global_plan: "list[tuple[Dict[str, float], RoadOption]]" = None
    _global_plan_world_coord: "list[tuple[carla.Transform, RoadOption]]" = None
    _global_plan_waypoints: "list[tuple[carla.Waypoint, RoadOption]]" = None 
    
    def __init__(self, carla_host, carla_port, debug=False):
        print("Initializing LunaticChallenger")
        self.world_model: WorldModel = None
        self.game_framework: GameFramework = None
        super().__init__(carla_host, carla_port, debug)
        self.track = Track.MAP
        self._opendrive_data = None
        self._local_planner = None

    def setup(self, path_to_conf_file):
        self.track = Track.MAP
        print("Setup with conf file", path_to_conf_file)
        logger.info("Setup with conf file %s", path_to_conf_file)
        config_dir, config_name = os.path.split(path_to_conf_file)
        global hydra_initalized
        global args
        if not hydra_initalized:
            initialize_config_dir(version_base=None, 
                                    config_dir=config_dir, 
                                    job_name="test_app")
            args = compose(config_name=config_name)
            hydra_initalized = True
            # Let scenario manager decide
            args.map = None
            args.sync = None
            args.handle_ticks = False # Assure that this is false
            args.gamma = 3.3
            
            args.agent.data_matrix.enabled = ENABLE_DATA_MATRIX
            args.agent.data_matrix.sync = not DATA_MATRIX_ASYNC
            args.agent.data_matrix.sync_interval = DATA_MATRIX_TICK_SPEED
            args.agent.rss.enabled = ENABLE_RSS
            print(OmegaConf.to_yaml(args))
        self.args = args
        
        sim_world = CarlaDataProvider.get_world()
        map_inst = CarlaDataProvider.get_map()
        
        config = LunaticAgentSettings.create_from_args(self.args.agent, assure_copy=True)
        config.planner.dt = 1/20 # TODO: maybe get from somewhere
        
        self.game_framework = GameFramework(self.args, config)
        print("Game framework setup")
        # TODO: How to make args optioal
        self.world_model = WorldModel(config, args=self.args)
        self.game_framework.world_model = self.world_model
        print("World Model setup")
        self.controller = self.game_framework.make_controller(self.world_model, RSSKeyboardControl, start_in_autopilot=False) # Note: stores weakref to controller
        print("Initializing agent")
        LunaticAgent.__init__(self, config, self.world_model, map_inst=map_inst, grp_inst=CarlaDataProvider.get_global_route_planner())
        print("LunaticAgent initialized")
        self._local_planner_set_plan(self._global_plan_waypoints)
        
        self.game_framework.agent = self # TODO: Remove this circular reference
        self.agent_engaged = False
        self._destroyed = False
        
    def sensors(self):
        sensors: list = super().sensors()
        if USE_OPEN_DRIVE_DATA:
            sensors.extend([
                {'type': 'sensor.opendrive_map', 'reading_frequency': 1, 'id': 'OpenDRIVE'},
            ])
        return sensors

    @staticmethod
    def _print_input_data(input_data):
        if not input_data:
            return None
        print("=====================>")
        for key, val in input_data.items():
            if hasattr(val[1], 'shape'):
                shape = val[1].shape
                print("[{} -- {:06d}] with shape {}".format(key, val[0], shape))
            else:
                print("[{} -- {:06d}] ".format(key, val[0]))
        print("<=====================")
        return True

    def run_step(self, input_data:"Dict[str, tuple[int, Any]]", timestamp):
        try:
            if self._print_input_data(input_data) and "OpenDRIVE" in input_data:
                frame, data = input_data["OpenDRIVE"]
                data : str = data["opendrive"]
                if self._opendrive_data != data:
                    if self._opendrive_data is not None:
                        breakpoint()
                    self._opendrive_data = data
                    print(frame, data[:5000])
                    with open("opendrive.xml", "w") as f:
                        f.write(data)
                else:
                    print("OpenDRIVE data unchanged")
            self.agent_engaged = True # remove this, if not used
            
            with self.game_framework:
                control = super(AutonomousAgent, self).run_step(debug=self.args.debug) # Call Lunatic Agent run_step
            # Handle render updates
            
            self.execute_phase(Phase.APPLY_MANUAL_CONTROLS | Phase.BEGIN, prior_results=control)
            if self.controller.parse_events(self.get_control()):
                print("Exiting by user input.")
                raise UserInterruption("Exiting by user input.")
            self.execute_phase(Phase.APPLY_MANUAL_CONTROLS | Phase.END, prior_results=None)
            
            self.execute_phase(Phase.EXECUTION | Phase.BEGIN, prior_results=control)
            return control
        except Exception as e:
            if not isinstance(e, UserInterruption):
                logger.error("Error in LunaticChallenger.run_step:", exc_info=True)
            self.destroy()
            raise e
    
    # TODO maybe move to misc / tools
    @staticmethod
    def _transform_to_waypoint(transform: "carla.Transform", project_to_road=True, lane_type=carla.LaneType.Driving) -> "carla.Waypoint":
        return CarlaDataProvider.get_map().get_waypoint(transform.location, project_to_road=project_to_road, lane_type=lane_type)
    
    def _local_planner_set_plan(self, plan):
        super(AutonomousAgent, self).set_global_plan(plan, stop_waypoint_creation=True, clean_queue=True)
        if self.game_framework._args.debug:
            draw_route(CarlaDataProvider.get_world(), plan, vertical_shift=0.5, size=0.15, downsample=1, life_time=1000.0)
    
    def set_global_plan(self, global_plan_gps: "tuple[Dict[str, float], RoadOption]", global_plan_world_coord: "tuple[carla.Transform, RoadOption]"):
        """
        Set the plan (route) for the agent
        """
        #super().set_global_plan(global_plan_gps, global_plan_world_coord)
        print("==============Road updated============")
        print("Plan GPS", global_plan_gps[:10])
        print("Plan World Coord", global_plan_world_coord[:10])
        
        ds_ids: "list[int]" = downsample_route(global_plan_world_coord, 10) # Downsample to less distance. TODO: should increase this
        print("Downsampled ids", ds_ids)
        
        # Reduce the global plan to the downsampled ids
        self._global_plan_world_coord = [(global_plan_world_coord[x][0], global_plan_world_coord[x][1]) for x in ds_ids]
        assert self._global_plan_world_coord == [global_plan_world_coord[x] for x in ds_ids]
        self._global_plan = [global_plan_gps[x] for x in ds_ids]
        self._global_plan_waypoints = [(self._transform_to_waypoint(transform), road_option) for transform, road_option in self._global_plan_world_coord]
        if self._local_planner is not None:
             # TODO: maybe waypoints is not necessary as we extract locations
            self._local_planner_set_plan(self._global_plan_waypoints)
    
    PRINT_TIMES = False
    def __call__(self):
        """
        Execute the agent call, e.g. agent()
        Returns the next vehicle controls
        """
        input_data = self.sensor_interface.get_data(GameTime.get_frame())

        timestamp = GameTime.get_time()

        if self.PRINT_TIMES:
            if not self.wallclock_t0:
                self.wallclock_t0 = GameTime.get_wallclocktime()
            wallclock = GameTime.get_wallclocktime()
            wallclock_diff = (wallclock - self.wallclock_t0).total_seconds()
            sim_ratio = 0 if wallclock_diff == 0 else timestamp/wallclock_diff

            print('=== [Agent] -- Wallclock = {} -- System time = {} -- Game time = {} -- Ratio = {}x'.format(
                str(wallclock)[:-3], format(wallclock_diff, '.3f'), format(timestamp, '.3f'), format(sim_ratio, '.3f')))

        control = self.run_step(input_data, timestamp)
        control.manual_gear_shift = False

        return control

    def destroy(self):
        self._destroyed = True
        print("Destroying Lunatic Challenger")
<<<<<<< HEAD
        self._road_matrix_updater.stop()
=======
        if self._road_matrix_updater is not None:
            self._road_matrix_updater.stop()
            self._road_matrix_updater = None
>>>>>>> d02ca475
        super().destroy()
        if self.world_model:
            if not WORLD_MODEL_DESTROY_SENSORS:
                self.world_model.actors.clear()
            self.world_model.destroy()
            self.world_model = None
        if self.game_framework:
            self.game_framework.agent = None
            self.game_framework = None
        pygame.quit()
        print("Destroyed", self)
        
    def __del__(self):
        if not self._destroyed:
            self.destroy()<|MERGE_RESOLUTION|>--- conflicted
+++ resolved
@@ -4,12 +4,6 @@
 from omegaconf import OmegaConf
 from hydra import compose, initialize_config_dir
 
-<<<<<<< HEAD
-from leaderboard.autoagents.autonomous_agent import AutonomousAgent
-from leaderboard.autoagents.autonomous_agent import Track
-from srunner.scenariomanager.carla_data_provider import CarlaDataProvider
-
-=======
 import carla
 
 from agents.tools.misc import draw_route
@@ -19,7 +13,6 @@
 from leaderboard.autoagents.autonomous_agent import AutonomousAgent, Track
 from leaderboard.utils.route_manipulation import downsample_route
 
->>>>>>> d02ca475
 from agents.lunatic_agent import LunaticAgent
 
 from classes.constants import Phase
@@ -238,13 +231,9 @@
     def destroy(self):
         self._destroyed = True
         print("Destroying Lunatic Challenger")
-<<<<<<< HEAD
-        self._road_matrix_updater.stop()
-=======
         if self._road_matrix_updater is not None:
             self._road_matrix_updater.stop()
             self._road_matrix_updater = None
->>>>>>> d02ca475
         super().destroy()
         if self.world_model:
             if not WORLD_MODEL_DESTROY_SENSORS:
