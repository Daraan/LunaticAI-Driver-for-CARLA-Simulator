--- conflicted
+++ resolved
@@ -181,11 +181,7 @@
                 'id': 'LIDAR'}
                 ]
         """
-<<<<<<< HEAD
-        sensors: list = super().sensors()
-=======
         sensors: list = super().sensors() # This should be empty
->>>>>>> 92a78025
         
         # temp; remove
         try:
