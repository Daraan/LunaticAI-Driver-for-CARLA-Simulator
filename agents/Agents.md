--- conflicted
+++ resolved
@@ -1,23 +1,14 @@
 # Agents
 
-<<<<<<< HEAD
-There are two different agent classes than can be used the [`LunaticAgent`](#agents.lunatic_agent.LunaticAgent) that is fully customizable,
-and the simpler but less flexible [`LunaticChallenger`](#agents.leaderboard_agent.LunaticChallenger).
-=======
 There are two different agent classes than can be used the [](#LunaticAgent) that is fully customizable,
 and the simpler but less flexible [](#LunaticChallenger).
->>>>>>> afd82bbb
 
 ## Agent Classes
 
 ### LunaticChallenger Class
 
-<<<<<<< HEAD
-The [`LunaticChallenger`](#agents.leaderboard_agent.LunaticChallenger) is wrapped around the [`LunaticAgent`](#agents.lunatic_agent.LunaticAgent) it can be more easily combined with the [scenario_runner](https://github.com/carla-simulator/scenario_runner) or be used with the [leaderboard-2.0](https://leaderboard.carla.org/get_started/) for which this class is especially designed.
-=======
 The [](#agents.leaderboard_agent.LunaticChallenger) is wrapped around the [`LunaticAgent`](#agents.lunatic_agent.LunaticAgent).
 It can be more easily combined with the [ScenarioRunner](https://scenario-runner.readthedocs.io/en/latest/) and be used with the [Leaderboard 2.0](https://leaderboard.carla.org/get_started/) for which this class is especially designed.
->>>>>>> afd82bbb
 
 In the simplest way an agent can be used like this:
 
@@ -68,34 +59,6 @@
 
 Alternatively it can be initialized quicker through the game framework, providing other useful instances at the same time.
 
-<<<<<<< HEAD
-The [`LunaticAgent`](#agents.lunatic_agent.LunaticAgent) can be initialized in multiple ways
-
-```python
-from agents.lunatic_agent import LunaticAgent
-from classes.worldmodel import GameFramework,
-
-# ... setup carla
-
-ego_bp.set_attribute('role_name', 'hero') # again choose a blueprint
-
-ego = game_framework.spawn_actor(ego_bp, start, must_spawn=True)
-# This creates the agent as well as other instances, from a custom configuration
-behavior = LunaticAgentSettings(config.agent)
-agent = LunaticAgent(behavior, vehicle=ego)
-
-# The game framework allows to handle the loop and manages the cooldowns of all rules
-game_framework = GameFramework(config)
-# Certain internal events allow to stop the loop that is managed by the game_framework
-while game_framework.continue_loop:
-    with game_framework:
-        agent.run_step()
-```
-
-Alternatively it can be initialized quicker through the game framework, providing other useful instances at the same time.
-
-=======
->>>>>>> afd82bbb
 ```python
 agent, world_model, global_planner, keyboard_controller = game_framework.init_agent_and_interface(ego, agent_class=LunaticAgent, config=behavior)
 ```
