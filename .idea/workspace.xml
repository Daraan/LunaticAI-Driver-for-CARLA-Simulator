--- conflicted
+++ resolved
@@ -38,22 +38,6 @@
     <option name="hideEmptyMiddlePackages" value="true" />
     <option name="showLibraryContents" value="true" />
   </component>
-<<<<<<< HEAD
-  <component name="PropertiesComponent"><![CDATA[{
-  "keyToString": {
-    "ASKED_SHARE_PROJECT_CONFIGURATION_FILES": "true",
-    "RunOnceActivity.OpenProjectViewOnStart": "true",
-    "RunOnceActivity.ShowReadmeOnStart": "true",
-    "SHARE_PROJECT_CONFIGURATION_FILES": "true",
-    "WebServerToolWindowFactoryState": "false",
-    "git-widget-placeholder": "main",
-    "ignore.virus.scanning.warn.message": "true",
-    "node.js.detected.package.eslint": "true",
-    "node.js.detected.package.tslint": "true",
-    "node.js.selected.package.eslint": "(autodetect)",
-    "node.js.selected.package.tslint": "(autodetect)",
-    "vue.rearranger.settings.migration": "true"
-=======
   <component name="PropertiesComponent">{
   &quot;keyToString&quot;: {
     &quot;ASKED_SHARE_PROJECT_CONFIGURATION_FILES&quot;: &quot;true&quot;,
@@ -68,7 +52,6 @@
     &quot;node.js.selected.package.eslint&quot;: &quot;(autodetect)&quot;,
     &quot;node.js.selected.package.tslint&quot;: &quot;(autodetect)&quot;,
     &quot;vue.rearranger.settings.migration&quot;: &quot;true&quot;
->>>>>>> 8cfa138c
   }
 }</component>
   <component name="RecentsManager">
