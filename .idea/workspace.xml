<?xml version="1.0" encoding="UTF-8"?>
<project version="4">
  <component name="AutoImportSettings">
    <option name="autoReloadType" value="SELECTIVE" />
  </component>
  <component name="ChangeListManager">
    <list default="true" id="7f383ccf-065b-445a-ac14-000e25710be1" name="Changes" comment="">
      <change afterPath="$PROJECT_DIR$/MultithreadedMatrixTest.py" afterDir="false" />
      <change beforePath="$PROJECT_DIR$/.idea/workspace.xml" beforeDir="false" afterPath="$PROJECT_DIR$/.idea/workspace.xml" afterDir="false" />
      <change beforePath="$PROJECT_DIR$/DataGathering/run_matrix.py" beforeDir="false" afterPath="$PROJECT_DIR$/DataGathering/run_matrix.py" afterDir="false" />
      <change beforePath="$PROJECT_DIR$/GameLoop.py" beforeDir="false" afterPath="$PROJECT_DIR$/GameLoop.py" afterDir="false" />
    </list>
    <option name="SHOW_DIALOG" value="false" />
    <option name="HIGHLIGHT_CONFLICTS" value="true" />
    <option name="HIGHLIGHT_NON_ACTIVE_CHANGELIST" value="false" />
    <option name="LAST_RESOLUTION" value="IGNORE" />
  </component>
  <component name="FileTemplateManagerImpl">
    <option name="RECENT_TEMPLATES">
      <list>
        <option value="Python Script" />
      </list>
    </option>
  </component>
  <component name="Git.Settings">
    <option name="RECENT_GIT_ROOT_PATH" value="$PROJECT_DIR$" />
  </component>
  <component name="MarkdownSettingsMigration">
    <option name="stateVersion" value="1" />
  </component>
  <component name="ProjectColorInfo">{
  &quot;customColor&quot;: &quot;&quot;,
  &quot;associatedIndex&quot;: 5
}</component>
  <component name="ProjectId" id="2Y5ZjuhRNdSxTpMBddzbeqHG45q" />
  <component name="ProjectViewState">
    <option name="hideEmptyMiddlePackages" value="true" />
    <option name="showLibraryContents" value="true" />
  </component>
  <component name="PropertiesComponent"><![CDATA[{
  "keyToString": {
    "ASKED_SHARE_PROJECT_CONFIGURATION_FILES": "true",
    "RunOnceActivity.OpenProjectViewOnStart": "true",
    "RunOnceActivity.ShowReadmeOnStart": "true",
    "SHARE_PROJECT_CONFIGURATION_FILES": "true",
    "WebServerToolWindowFactoryState": "false",
    "git-widget-placeholder": "dev__bogdan",
    "ignore.virus.scanning.warn.message": "true",
    "node.js.detected.package.eslint": "true",
    "node.js.detected.package.tslint": "true",
    "node.js.selected.package.eslint": "(autodetect)",
    "node.js.selected.package.tslint": "(autodetect)",
    "vue.rearranger.settings.migration": "true"
  }
}]]></component>
  <component name="RecentsManager">
    <key name="MoveFile.RECENT_KEYS">
      <recent name="C:\Mannheim\LunaticAI-Driver-for-CARLA-Simulator\DataGathering" />
      <recent name="C:\Mannheim\LunaticAI-Driver-for-CARLA-Simulator\examples" />
    </key>
  </component>
  <component name="SpellCheckerSettings" RuntimeDictionaries="0" Folders="0" CustomDictionaries="0" DefaultDictionary="application-level" UseSingleDictionary="true" transferred="true" />
  <component name="TaskManager">
    <task active="true" id="Default" summary="Default task">
      <changelist id="7f383ccf-065b-445a-ac14-000e25710be1" name="Changes" comment="" />
      <created>1699817542957</created>
      <option name="number" value="Default" />
      <option name="presentableId" value="Default" />
      <updated>1699817542957</updated>
      <workItem from="1699817544175" duration="992000" />
      <workItem from="1701094399967" duration="316000" />
<<<<<<< HEAD
=======
      <workItem from="1701293735793" duration="435000" />
      <workItem from="1701385848646" duration="2214000" />
      <workItem from="1701704153838" duration="306000" />
      <workItem from="1701789000744" duration="209000" />
      <workItem from="1701851058073" duration="70000" />
      <workItem from="1701851988442" duration="1029000" />
      <workItem from="1701877491487" duration="1211000" />
>>>>>>> d475013e
    </task>
    <servers />
  </component>
  <component name="TypeScriptGeneratedFilesManager">
    <option name="version" value="3" />
  </component>
  <component name="Vcs.Log.Tabs.Properties">
    <option name="TAB_STATES">
      <map>
        <entry key="MAIN">
          <value>
            <State />
          </value>
        </entry>
      </map>
    </option>
  </component>
  <component name="com.intellij.coverage.CoverageDataManagerImpl">
    <SUITE FILE_PATH="coverage/Driver_py$GameLoop.coverage" NAME="GameLoop Coverage Results" MODIFIED="1701162986652" SOURCE_PROVIDER="com.intellij.coverage.DefaultCoverageFileProvider" RUNNER="coverage.py" COVERAGE_BY_TEST_ENABLED="true" COVERAGE_TRACING_ENABLED="false" WORKING_DIRECTORY="$PROJECT_DIR$" />
    <SUITE FILE_PATH="coverage/LunaticAI_Driver_for_CARLA_Simulator$__init__.coverage" NAME="__init__ Coverage Results" MODIFIED="1701295041502" SOURCE_PROVIDER="com.intellij.coverage.DefaultCoverageFileProvider" RUNNER="coverage.py" COVERAGE_BY_TEST_ENABLED="true" COVERAGE_TRACING_ENABLED="false" WORKING_DIRECTORY="$PROJECT_DIR$/classes" />
    <SUITE FILE_PATH="coverage/LunaticAI_Driver_for_CARLA_Simulator$GameLoopAgent.coverage" NAME="GameLoopAgent Coverage Results" MODIFIED="1701304135349" SOURCE_PROVIDER="com.intellij.coverage.DefaultCoverageFileProvider" RUNNER="coverage.py" COVERAGE_BY_TEST_ENABLED="true" COVERAGE_TRACING_ENABLED="false" WORKING_DIRECTORY="$PROJECT_DIR$" />
    <SUITE FILE_PATH="coverage/LunaticAI_Driver_for_CARLA_Simulator$carla_service.coverage" NAME="carla_service Coverage Results" MODIFIED="1701362472245" SOURCE_PROVIDER="com.intellij.coverage.DefaultCoverageFileProvider" RUNNER="coverage.py" COVERAGE_BY_TEST_ENABLED="true" COVERAGE_TRACING_ENABLED="false" WORKING_DIRECTORY="$PROJECT_DIR$/classes" />
    <SUITE FILE_PATH="coverage/Driver_py$main.coverage" NAME="main Coverage Results" MODIFIED="1701163191138" SOURCE_PROVIDER="com.intellij.coverage.DefaultCoverageFileProvider" RUNNER="coverage.py" COVERAGE_BY_TEST_ENABLED="true" COVERAGE_TRACING_ENABLED="false" WORKING_DIRECTORY="$PROJECT_DIR$" />
    <SUITE FILE_PATH="coverage/LunaticAI_Driver_for_CARLA_Simulator$temp.coverage" NAME="temp Coverage Results" MODIFIED="1701301646853" SOURCE_PROVIDER="com.intellij.coverage.DefaultCoverageFileProvider" RUNNER="coverage.py" COVERAGE_BY_TEST_ENABLED="true" COVERAGE_TRACING_ENABLED="false" WORKING_DIRECTORY="$PROJECT_DIR$" />
    <SUITE FILE_PATH="coverage/LunaticAI_Driver_for_CARLA_Simulator$Camera.coverage" NAME="Camera Coverage Results" MODIFIED="1701362289557" SOURCE_PROVIDER="com.intellij.coverage.DefaultCoverageFileProvider" RUNNER="coverage.py" COVERAGE_BY_TEST_ENABLED="true" COVERAGE_TRACING_ENABLED="false" WORKING_DIRECTORY="$PROJECT_DIR$" />
    <SUITE FILE_PATH="coverage/LunaticAI_Driver_for_CARLA_Simulator$data_matrix_example.coverage" NAME="data_matrix_example Coverage Results" MODIFIED="1701084473178" SOURCE_PROVIDER="com.intellij.coverage.DefaultCoverageFileProvider" RUNNER="coverage.py" COVERAGE_BY_TEST_ENABLED="true" COVERAGE_TRACING_ENABLED="false" WORKING_DIRECTORY="$PROJECT_DIR$/examples" />
    <SUITE FILE_PATH="coverage/LunaticAI_Driver_for_CARLA_Simulator$traffic_manager_daniel.coverage" NAME="traffic_manager_daniel Coverage Results" MODIFIED="1701180464023" SOURCE_PROVIDER="com.intellij.coverage.DefaultCoverageFileProvider" RUNNER="coverage.py" COVERAGE_BY_TEST_ENABLED="true" COVERAGE_TRACING_ENABLED="false" WORKING_DIRECTORY="$PROJECT_DIR$/classes" />
    <SUITE FILE_PATH="coverage/LunaticAI_Driver_for_CARLA_Simulator$GameLoop.coverage" NAME="GameLoop Coverage Results" MODIFIED="1701878339375" SOURCE_PROVIDER="com.intellij.coverage.DefaultCoverageFileProvider" RUNNER="coverage.py" COVERAGE_BY_TEST_ENABLED="true" COVERAGE_TRACING_ENABLED="false" WORKING_DIRECTORY="$PROJECT_DIR$" />
    <SUITE FILE_PATH="coverage/Driver_py$make_cars_drive.coverage" NAME="make_cars_drive Coverage Results" MODIFIED="1701163113182" SOURCE_PROVIDER="com.intellij.coverage.DefaultCoverageFileProvider" RUNNER="coverage.py" COVERAGE_BY_TEST_ENABLED="true" COVERAGE_TRACING_ENABLED="false" WORKING_DIRECTORY="$PROJECT_DIR$/examples" />
    <SUITE FILE_PATH="coverage/LunaticAI_Driver_for_CARLA_Simulator$OldGameLoop.coverage" NAME="OldGameLoop Coverage Results" MODIFIED="1701094597031" SOURCE_PROVIDER="com.intellij.coverage.DefaultCoverageFileProvider" RUNNER="coverage.py" COVERAGE_BY_TEST_ENABLED="true" COVERAGE_TRACING_ENABLED="false" WORKING_DIRECTORY="$PROJECT_DIR$" />
  </component>
</project><|MERGE_RESOLUTION|>--- conflicted
+++ resolved
@@ -69,8 +69,6 @@
       <updated>1699817542957</updated>
       <workItem from="1699817544175" duration="992000" />
       <workItem from="1701094399967" duration="316000" />
-<<<<<<< HEAD
-=======
       <workItem from="1701293735793" duration="435000" />
       <workItem from="1701385848646" duration="2214000" />
       <workItem from="1701704153838" duration="306000" />
@@ -78,7 +76,6 @@
       <workItem from="1701851058073" duration="70000" />
       <workItem from="1701851988442" duration="1029000" />
       <workItem from="1701877491487" duration="1211000" />
->>>>>>> d475013e
     </task>
     <servers />
   </component>
