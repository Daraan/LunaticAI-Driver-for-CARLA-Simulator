#!/usr/bin/env python
"""

Example of the agent system

Based on German Ros's (german.ros@intel.com) example of automatic_control shipped with carla.
"""
from __future__ import print_function  # for python 2.7 compatibility

import signal
import sys
import argparse
import logging
import threading
import random
from typing import List, Union
from pprint import pprint

import numpy as np

import hydra
from omegaconf import MISSING, DictConfig, OmegaConf

# Use this when carla is not installed
#try:
#    import carla
#except ImportError as e:
#    from utils.egg_import import carla
import carla 
import pygame
from classes import exceptions
import launch_tools
    
from launch_tools import CarlaDataProvider

from agents.tools.config_creation import LaunchConfig, LunaticAgentSettings

from classes.keyboard_controls import PassiveKeyboardControl, RSSKeyboardControl

from classes.constants import Phase
from classes.worldmodel import GameFramework, WorldModel, AD_RSS_AVAILABLE

from agents.tools.logging import logger
<<<<<<< HEAD
=======
from agents.tools.misc import draw_waypoints
>>>>>>> afd82bbb

from agents.lunatic_agent import LunaticAgent
from agents.rules import create_default_rules

# ==============================================================================
# DEBUG

PRINT_CONFIG = False
PRINT_RULES = False
FPS = 10

# ==============================================================================
# -- Game Loop ---------------------------------------------------------
# ==============================================================================

def game_loop(args: Union[argparse.ArgumentParser, LaunchConfig]):
    """
    Main loop of the simulation. It handles updating all the HUD information,
    ticking the agent and, if needed, the world.
    """
    game_framework : GameFramework = None # Set for finally block
    traffic_manager : carla.TrafficManager = None # Set for finally block
    world_model : WorldModel = None # Set for finally block
    agent : LunaticAgent = None # Set for finally block
    ego : carla.Vehicle = None # Set for finally block
    spawned_vehicles : List[carla.Actor] = [] # Set for finally block
    
    args.seed = 631 # TEMP

    # -- Load Settings Agent --

    print("Creating settings")
    # Validates and creates the agent settings. Sidenote: agent_config a copy of args.agent,
    # you can access args.agent as copy of the original settings
    # To not validate the config against LunaticAgentSettings, you can use OmegaConf.create(args.agent)
    # to create a copy.
    agent_config = LunaticAgentSettings.create_from_args(args.agent)

    # TEMP
    import classes.worldmodel
    classes.worldmodel.AD_RSS_AVAILABLE = classes.worldmodel.AD_RSS_AVAILABLE and agent_config.rss and agent_config.rss.enabled
    
    if PRINT_CONFIG:
        print("    \n\n\n")
        pprint(agent_config)
        from agents.tools.config_creation import AgentConfig
        if isinstance(agent_config, AgentConfig):
            print(agent_config.to_yaml())
        else:
            try:
                print(OmegaConf.to_yaml(agent_config))
            except Exception as e:
                pprint(agent_config)
    
    try:
        logger.info("Creating Game Framework ...")
        game_framework = GameFramework(args)
        logger.info("Created Game Framework.\n")
        
        # -- Spawn Vehicles --
        all_spawn_points = game_framework.map.get_spawn_points()
        spawn_points = launch_tools.csv_tools.csv_to_transformations("examples/highway_example_car_positions.csv")
        
        ego_bp, car_bp = launch_tools.blueprint_helpers.get_contrasting_blueprints(game_framework.world)
        
        # Spawn Others
        how_many = 33
        ego_spawn_idx = 3
        traffic_manager = game_framework.init_traffic_manager(CarlaDataProvider.get_traffic_manager_port())
        spawned_vehicles = CarlaDataProvider.request_new_batch_actors("vehicle.tesla.model3", 
                                                                      how_many, 
                                                                      spawn_points=[sp for i, sp in enumerate(spawn_points[:how_many+1]) if i != ego_spawn_idx], 
                                                                      autopilot=True, 
                                                                      tick=False)
        
        # Spawn Ego
        start : carla.libcarla.Transform = spawn_points[ego_spawn_idx]
        ego = game_framework.spawn_actor(ego_bp, start, must_spawn=True)
        spawned_vehicles.append(ego)
        
        
        logger.info("Creating agent and WorldModel ...")
        agent, world_model, global_planner, controller \
            = game_framework.init_agent_and_interface(ego=None if args.externalActor else ego, # TEMP # Test external actor, do not pass ego
                                                      agent_class=LunaticAgent, 
                                                      config=agent_config)
        logger.debug("Created agent and WorldModel.\n")
        
        # Add Rules:
<<<<<<< HEAD
        agent.add_rules(create_default_rules())
=======
        default_rules = create_default_rules()
        from agents.rules.lane_changes import RandomLaneChangeRule
        for rule in default_rules:
            if isinstance(rule, RandomLaneChangeRule):
                rule.enabled = False
        agent.add_rules(default_rules)
>>>>>>> afd82bbb
        if PRINT_RULES: # TEMP
            print("Lunatic Agent Rules")
            pprint(agent.rules)
        
        # -- Scenario --
        
        # Set initial destination
        wp_start = world_model.map.get_waypoint(start.location)

        next_wps: List[carla.Waypoint] = wp_start.next(25)
        last_wp = next_wps[-1]
        left_last_wp = last_wp.get_left_lane()
        print(left_last_wp, world_model.map.get_waypoint(left_last_wp.transform.location))
        # destination = random.choice(all_spawn_points).location
        destination = left_last_wp.transform.location
        
        agent.set_destination(last_wp.transform.location)
        
        def loop():
            agent.verify_settings()
            while game_framework.continue_loop:
                
                # Do not use LunaticAgent but traffic manager
                if controller._autopilot_enabled:
                    if controller.parse_events(None):
                        return
                    continue
                
                # Agent Loop
                with game_framework:
                    # ------ Run step ------
<<<<<<< HEAD
                    final_control = agent.run_step(debug=True)
                    
                    # ------ Apply / Handle User Input ------
                    agent.execute_phase(Phase.APPLY_MANUAL_CONTROLS | Phase.BEGIN, prior_results=final_control)
                    if isinstance(world_model.controller, RSSKeyboardControl):
                        if controller.parse_events(agent.get_control()):
                            return
                    agent.execute_phase(Phase.APPLY_MANUAL_CONTROLS | Phase.END, prior_results=None)
                    
                    # ------ Apply Control ------
                    agent.execute_phase(Phase.EXECUTION | Phase.BEGIN, prior_results=final_control)
                    agent.apply_control() # Note Uses control from agent.ctx.control in case of last Phase changed it.
                    agent.execute_phase(Phase.EXECUTION | Phase.END, prior_results=None)
                    
                    # DEBUG
=======
                    planned_control = agent.run_step(debug=True)
                    
                    # ------ Apply / Handle User Input ------
                    
                    # Controls can be updated by the user.
                    try:
                        # -> Phase.APPLY_MANUAL_CONTROLS | Phase.BEGIN
                        agent.parse_keyboard_input(allow_user_updates=True)
                        # -> Phase.APPLY_MANUAL_CONTROLS | Phase.END
                    except exceptions.UserInterruption:
                        return    
                    
                    # ------ Apply Control ------
                    
                    # > Phase.EXECUTION | Phase.BEGIN
                    agent.apply_control()
                    # > Phase.EXECUTION | Phase.END
                    
                    # ------ End of Loop ------
                    
                    # Debug drawing of the route
>>>>>>> afd82bbb
                    try:
                        destination = agent._local_planner._waypoints_queue[-1][0].transform.location # TODO find a nicer way
                        destination = destination + carla.Vector3D(0, 0, 1.5) # elevate to be not in road
                    except IndexError:
                        pass
                    game_framework.debug.draw_point(destination, life_time=0.5)
                
                # -- Stop Loop or Continue when agent is done --
                
                if args.loop and not game_framework.continue_loop and agent.done():
                    # TODO: Rule / Action to define next waypoint
                    print("The target has been reached, searching for another target")
                    world_model.hud.notification("Target reached", seconds=4.0)
                    
                    # Set new destination
                    # Choose a random point anywhere
                    #destination = random.choice(spawn_points).location
                    
                    # Choose a random point nearby.
                    wp = agent._current_waypoint.next(50)[-1]
                    next_wp = random.choice((wp, wp.get_left_lane(), wp.get_right_lane()))
                    if next_wp is None:
                        next_wp = wp
                    destination = next_wp.transform.location
                    
                    # Set new destination and indicate that we continue
                    agent.set_destination(destination)
                    game_framework.continue_loop = True
                    agent.execute_phase(Phase.DONE| Phase.END, prior_results=None)
            
             # final phase of agents lifetime                  
            agent.execute_phase(Phase.TERMINATING | Phase.END, prior_results=None)

        # Interactive
        if "-I" in sys.argv:
            thread = threading.Thread(target=loop)
            thread.start()
            # goes into interactive mode here
            import code
            v = globals().copy()
            v.update(locals())
            code.interact(local=v)
            thread.join()
        else:
            loop()
    except Exception as e:
        logger.error("Exception in game loop", exc_info=True)
        raise
    finally:
        print("Quitting. - Destroying actors and stopping world.")
        pygame.quit()
        if agent is not None:
            agent.destroy()
        if world_model is not None:
            world_model.destroy(destroy_ego=False)
        if game_framework is not None:
            # save world for usage after CDP cleanup
            game_framework.cleanup() # includes/or is CarlaDataProvider.cleanup()
        else:
            CarlaDataProvider.cleanup() # NOTE: unsets world, map, client, destroys actors
        agent = None
        world_model = None
        game_framework = None


# ==============================================================================
# -- main() --------------------------------------------------------------
# ==============================================================================

@hydra.main(version_base=None, config_path="./conf", config_name="launch_config")
def main(args: LaunchConfig):
    """Main method"""

    log_level = logging.DEBUG if args.debug else logging.INFO
    
    logger.setLevel(log_level)
    logger.info('listening to server %s:%s', args.host, args.port)
        
    print(__doc__)
    print(RSSKeyboardControl.get_docstring())
    print("Launch Arguments:\n", OmegaConf.to_yaml(args), sep="")

    args = LaunchConfig.check_config(args, args.get("strict_config", 3), as_dict_config=True)
    
    signal.signal(signal.SIGINT, RSSKeyboardControl.signal_handler)

    try:
        game_loop(args)
        
    except KeyboardInterrupt:
        print('\nCancelled by user. Bye!')

if __name__ == '__main__':
    main()<|MERGE_RESOLUTION|>--- conflicted
+++ resolved
@@ -41,10 +41,7 @@
 from classes.worldmodel import GameFramework, WorldModel, AD_RSS_AVAILABLE
 
 from agents.tools.logging import logger
-<<<<<<< HEAD
-=======
 from agents.tools.misc import draw_waypoints
->>>>>>> afd82bbb
 
 from agents.lunatic_agent import LunaticAgent
 from agents.rules import create_default_rules
@@ -134,16 +131,13 @@
         logger.debug("Created agent and WorldModel.\n")
         
         # Add Rules:
-<<<<<<< HEAD
         agent.add_rules(create_default_rules())
-=======
         default_rules = create_default_rules()
         from agents.rules.lane_changes import RandomLaneChangeRule
         for rule in default_rules:
             if isinstance(rule, RandomLaneChangeRule):
                 rule.enabled = False
         agent.add_rules(default_rules)
->>>>>>> afd82bbb
         if PRINT_RULES: # TEMP
             print("Lunatic Agent Rules")
             pprint(agent.rules)
@@ -175,23 +169,6 @@
                 # Agent Loop
                 with game_framework:
                     # ------ Run step ------
-<<<<<<< HEAD
-                    final_control = agent.run_step(debug=True)
-                    
-                    # ------ Apply / Handle User Input ------
-                    agent.execute_phase(Phase.APPLY_MANUAL_CONTROLS | Phase.BEGIN, prior_results=final_control)
-                    if isinstance(world_model.controller, RSSKeyboardControl):
-                        if controller.parse_events(agent.get_control()):
-                            return
-                    agent.execute_phase(Phase.APPLY_MANUAL_CONTROLS | Phase.END, prior_results=None)
-                    
-                    # ------ Apply Control ------
-                    agent.execute_phase(Phase.EXECUTION | Phase.BEGIN, prior_results=final_control)
-                    agent.apply_control() # Note Uses control from agent.ctx.control in case of last Phase changed it.
-                    agent.execute_phase(Phase.EXECUTION | Phase.END, prior_results=None)
-                    
-                    # DEBUG
-=======
                     planned_control = agent.run_step(debug=True)
                     
                     # ------ Apply / Handle User Input ------
@@ -213,7 +190,6 @@
                     # ------ End of Loop ------
                     
                     # Debug drawing of the route
->>>>>>> afd82bbb
                     try:
                         destination = agent._local_planner._waypoints_queue[-1][0].transform.location # TODO find a nicer way
                         destination = destination + carla.Vector3D(0, 0, 1.5) # elevate to be not in road
