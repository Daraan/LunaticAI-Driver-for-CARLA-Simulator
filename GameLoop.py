--- conflicted
+++ resolved
@@ -11,10 +11,7 @@
 from classes.driver import Driver
 from classes.traffic_manager_daniel import TrafficManagerD
 from classes.vehicle import Vehicle
-<<<<<<< HEAD
-=======
 from matrix_wrap import wrap_matrix_functionalities, get_car_coords
->>>>>>> 2b2e506d
 
 vehicles = []
 
@@ -55,12 +52,8 @@
         ap.init_passive_driver()
         ap.start_drive()
 
-<<<<<<< HEAD
-    tm = TrafficManagerD(client, ego.actor)
-=======
     tm = TrafficManagerD(client, ego_vehicle, speed_limit_scale=driver1.speed_range[1],
                          min_front_distance=driver1.distance_range[0])
->>>>>>> 2b2e506d
     tm.init_lunatic_driver()
     tm.start_drive()
 
@@ -75,41 +68,6 @@
     while time.time() < t_end:
         try:
             follow_car(ego_vehicle, world)
-<<<<<<< HEAD
-            ego_location = ego_vehicle.get_location()
-            ego_waypoint = world_map.get_waypoint(ego_location)
-            ego_on_highway = check_ego_on_highway(ego_location, road_lane_ids, world_map)
-
-            current_lanes = []
-            for id in road_lane_ids:
-                if str(ego_waypoint.road_id) == id.split("_")[0]:
-                    current_lanes.append(int(id.split("_")[1]))
-
-            # Normal Road
-            if ego_on_highway:
-                street_type = "On highway"
-            else:
-                street_type = "Non highway street"
-            matrix = create_city_matrix(ego_location, road_lane_ids, world_map)
-
-            if matrix:
-                matrix, _ = detect_surronding_cars(
-                    ego_location, ego_vehicle, matrix, road_lane_ids, world, radius, ego_on_highway, highway_shape
-                )
-
-            for i in matrix:
-                if matrix[i] == [3, 3, 3, 3, 3, 3, 3, 3]:
-                    continue
-                print(i, matrix[i])
-            print(street_type)
-
-            # clock.tick_busy_loop(60)
-            time.sleep(0.5)
-            world.tick()
-
-        except Exception as e:
-            continue
-=======
             matrix = wrap_matrix_functionalities(ego_vehicle, world, world_map, road_lane_ids)
             # print(matrix)
             ego_location = ego_vehicle.get_location()
@@ -136,7 +94,6 @@
 
         except Exception as e:
             print(e.__str__())
->>>>>>> 2b2e506d
 
     input("press any key to end...")
 
