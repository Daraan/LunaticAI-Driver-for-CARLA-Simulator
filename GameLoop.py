import time

import carla

import utils
from DataGathering.informationUtils import get_all_road_lane_ids, follow_car
from classes.carla_service import CarlaService
from classes.driver import Driver
from classes.traffic_manager_daniel import TrafficManagerD
from classes.vehicle import Vehicle
<<<<<<< HEAD
from utils.logging import log
=======
from matrix_wrap import wrap_matrix_functionalities
>>>>>>> 24878487

vehicles = []


def main():
    global client
    carlaService = CarlaService("Town04", "127.0.0.1", 2000)
    client = carlaService.client

    world = carlaService.getWorld()
    world_map = world.get_map()
    ego_bp, car_bp = utils.prepare_blueprints(world)

    driver1 = Driver("config/default_driver.json", traffic_manager=client)

    spawn_points = utils.csv_to_transformations("doc/highway_example_car_positions.csv")

    # Spawn Ego
    ego = Vehicle(world, ego_bp)
    try:
        ego.spawn(spawn_points[0])
    except:
        pass

    vehicles.append(ego)
    carlaService.assignDriver(ego, driver1)

    ego_vehicle = ego.actor
    vehicle_type = ego_vehicle.type_id

    # spawn others
    for sp in spawn_points[1:]:
        v = Vehicle(world, car_bp)
        v.spawn(sp)
        vehicles.append(v)
        ap = TrafficManagerD(client, v.actor)
        ap.init_passive_driver()
        ap.start_drive()

    tm = TrafficManagerD(client, ego_vehicle)
    tm.init_lunatic_driver()
    tm.start_drive()

    # Define the radius to search for other vehicles
    radius = 100

    # Initialize speed of ego_vehicle to use as global variable
    world.tick()
    highway_shape = None
    road_lane_ids = get_all_road_lane_ids(world_map=world.get_map())
    t_end = time.time() + 10000
    while time.time() < t_end:
        try:
            follow_car(ego_vehicle, world)
<<<<<<< HEAD
            ego_location = ego_vehicle.get_location()
            ego_waypoint = world_map.get_waypoint(ego_location)
            ego_on_highway = check_ego_on_highway(ego_location, road_lane_ids, world_map)

            current_lanes = []
            for id in road_lane_ids:
                if str(ego_waypoint.road_id) == id.split("_")[0]:
                    current_lanes.append(int(id.split("_")[1]))

            # Normal Road
            if ego_on_highway:
                street_type = "On highway"
            else:
                street_type = "Non highway street"
            matrix = create_city_matrix(ego_location, road_lane_ids, world_map)

            if matrix:
                matrix, _ = detect_surronding_cars(
                    ego_location, ego_vehicle, matrix, road_lane_ids, world, radius, ego_on_highway, highway_shape
                )

            for i in matrix:
                if matrix[i] == [3, 3, 3, 3, 3, 3, 3, 3]:
                    continue
=======
            matrix = wrap_matrix_functionalities(ego_vehicle, world, world_map, road_lane_ids)
>>>>>>> 24878487

            (i_car, j_car) = (0, 0)

            for lane in matrix:
                for i in range(len(matrix[lane])):
                    if matrix[lane][i] == 1:
                        (i_car, j_car) = (lane, i)

            if matrix[i_car][j_car + 1] == 2:
<<<<<<< HEAD
                log("overtake!")
=======
                print("overtake!")
>>>>>>> 24878487
                tm.force_overtake(20)

            world.tick()

        except Exception as e:
            log(e.__str__())

    input("press any key to end...")


if __name__ == '__main__':
    try:
        main()
    finally:
        try:
            client.apply_batch([carla.command.DestroyActor(x.actor) for x in vehicles])
        except NameError:
            # Should be client not defined
            pass<|MERGE_RESOLUTION|>--- conflicted
+++ resolved
@@ -8,11 +8,8 @@
 from classes.driver import Driver
 from classes.traffic_manager_daniel import TrafficManagerD
 from classes.vehicle import Vehicle
-<<<<<<< HEAD
 from utils.logging import log
-=======
 from matrix_wrap import wrap_matrix_functionalities
->>>>>>> 24878487
 
 vehicles = []
 
@@ -67,34 +64,7 @@
     while time.time() < t_end:
         try:
             follow_car(ego_vehicle, world)
-<<<<<<< HEAD
-            ego_location = ego_vehicle.get_location()
-            ego_waypoint = world_map.get_waypoint(ego_location)
-            ego_on_highway = check_ego_on_highway(ego_location, road_lane_ids, world_map)
-
-            current_lanes = []
-            for id in road_lane_ids:
-                if str(ego_waypoint.road_id) == id.split("_")[0]:
-                    current_lanes.append(int(id.split("_")[1]))
-
-            # Normal Road
-            if ego_on_highway:
-                street_type = "On highway"
-            else:
-                street_type = "Non highway street"
-            matrix = create_city_matrix(ego_location, road_lane_ids, world_map)
-
-            if matrix:
-                matrix, _ = detect_surronding_cars(
-                    ego_location, ego_vehicle, matrix, road_lane_ids, world, radius, ego_on_highway, highway_shape
-                )
-
-            for i in matrix:
-                if matrix[i] == [3, 3, 3, 3, 3, 3, 3, 3]:
-                    continue
-=======
             matrix = wrap_matrix_functionalities(ego_vehicle, world, world_map, road_lane_ids)
->>>>>>> 24878487
 
             (i_car, j_car) = (0, 0)
 
@@ -104,11 +74,7 @@
                         (i_car, j_car) = (lane, i)
 
             if matrix[i_car][j_car + 1] == 2:
-<<<<<<< HEAD
                 log("overtake!")
-=======
-                print("overtake!")
->>>>>>> 24878487
                 tm.force_overtake(20)
 
             world.tick()
