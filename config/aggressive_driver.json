{
  "use_traffic_manager": "default_driver",
  "driver": {
    "speed": {
      "from": 0,
      "to": 0.9
    },
    "distance": {
      "from": 0,
      "to": 0.75
    },
    "overtake_mistake_chance": "10",
<<<<<<< HEAD
    "risky_overtake_chance": "10",
    "ignore_obstacle_chance": "0"
=======
    "risky_overtake_chance": "2",
    "ignore_obstacle_chance": "0",
    "brake_check_chance": "1"
>>>>>>> 6086f9ba
  }
}<|MERGE_RESOLUTION|>--- conflicted
+++ resolved
@@ -10,13 +10,8 @@
       "to": 0.75
     },
     "overtake_mistake_chance": "10",
-<<<<<<< HEAD
-    "risky_overtake_chance": "10",
-    "ignore_obstacle_chance": "0"
-=======
     "risky_overtake_chance": "2",
     "ignore_obstacle_chance": "0",
     "brake_check_chance": "1"
->>>>>>> 6086f9ba
   }
 }