--- conflicted
+++ resolved
@@ -14,17 +14,10 @@
 
   follow_speed_limit: false
 
-<<<<<<< HEAD
   # TODO: This is implemented for the behavior agents
   max_speed: 50
 
-  # TODO: These two are kind of similar. One absolute the other a percentage.
-  speed_lim_dist: 6
-
   # AUTOPILOT: Not yet implemented
-=======
-  # TODO: These two are kind of similar. One absolute the other a percentage.
->>>>>>> 470e049d
   vehicle_percentage_speed_difference: 30
   speed_lim_dist: 6
 
